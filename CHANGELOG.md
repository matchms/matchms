--- conflicted
+++ resolved
@@ -8,15 +8,10 @@
 ## [unreleased]
 
 ### Added
-<<<<<<< HEAD
 - Additional tests for filter pipeline order
-- ProcessingReport is added. This adds an overview of the number of spectra changed by each filter step.
-- Added repair_not_matching_annotation
-=======
-
+- ProcessingReport. This adds an overview of the number of spectra changed by each filter step.
 - `repair_not_matching_annotation` filter [#505](https://github.com/matchms/matchms/pull/505)
 - Missing docstring documentions [#507](https://github.com/matchms/matchms/pull/507)
->>>>>>> adca3535
 
 ### Changed
 
