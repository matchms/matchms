--- conflicted
+++ resolved
@@ -7,7 +7,6 @@
 
 ## [Unreleased]
 
-<<<<<<< HEAD
 ### Added
 
 - helper functions to clean adduct strings, `clean_adduct()` [#170](https://github.com/matchms/matchms/pull/170)
@@ -16,11 +15,10 @@
 
 - more thorough adduct cleaning effecting `derive_adduct_from_name()` and `derive_ionmode()` [#170](https://github.com/matchms/matchms/pull/170)
 - significant expansion of `add_parent_mass()` filter to take known adduct properties into account [#170](https://github.com/matchms/matchms/pull/170)
-=======
+
 ## Fixed
 
 - too unspecific formula detection (and removal) from given compound names in `derive_formula_from_name` [#172](https://github.com/matchms/matchms/issues/172)
->>>>>>> c0caa7b2
 
 ## [0.7.0] - 2021-01-04
 
