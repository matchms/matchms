--- conflicted
+++ resolved
@@ -74,16 +74,10 @@
 
     spectrum = select_by_relative_intensity(spectrum_in, intensity_from=0.01, intensity_to=0.99)
 
-<<<<<<< HEAD
     assert spectrum.peaks.mz.size == 2
     assert spectrum.peaks.mz.size == spectrum.peaks.intensities.size
     assert numpy.array_equal(spectrum.peaks.mz, numpy.array([20, 30], dtype="float"))
     assert numpy.array_equal(spectrum.peaks.intensities, numpy.array([10, 100], dtype="float"))
-=======
-    assert spectrum.mz.size == 2
-    assert spectrum.mz.size == spectrum.intensities.size
-    assert numpy.array_equal(spectrum.mz, numpy.array([20, 30], dtype="float"))
-    assert numpy.array_equal(spectrum.intensities, numpy.array([10, 100], dtype="float"))
 
 
 def test_select_by_relative_intensity_with_empty_peaks():
@@ -95,5 +89,4 @@
 
     spectrum = select_by_relative_intensity(spectrum_in, intensity_from=0.01, intensity_to=0.99)
 
-    assert spectrum == spectrum_in, "Spectrum should remain unchanged."
->>>>>>> 47cf40f4
+    assert spectrum == spectrum_in, "Spectrum should remain unchanged."