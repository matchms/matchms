import os
import numpy as np
import pytest
from matchms import SpectrumProcessor
from matchms import filtering as msfilters
from matchms.filtering.SpectrumProcessor import ProcessingReport
from matchms.importing.load_spectra import load_spectra
from ..builder_Spectrum import SpectrumBuilder


@pytest.fixture
def spectrums():
    s1 = SpectrumBuilder().\
        with_metadata({"charge": "+1", "pepmass": 100}).\
        with_mz([10, 20, 30]).with_intensities([0.1, 0.4, 10]).build()
    s2 = SpectrumBuilder().with_metadata({"charge": "-1",
                                          "pepmass": 102}).\
        with_mz([10, 20, 30]).with_intensities([0.1, 0.2, 1]).build()
    s3 = SpectrumBuilder().with_metadata({"charge": -1,
                                          "pepmass": 104}).\
        with_mz([10, ]).with_intensities([0.1, ]).build()
    return [s1, s2, s3]


def test_filter_sorting_and_output():
    processing = SpectrumProcessor(filters=["make_charge_int",
                                            "derive_ionmode",
                                            "correct_charge",
                                            'derive_adduct_from_name',
                                            "interpret_pepmass",
                                            ])
    expected_filters = ['make_charge_int',
                        'derive_adduct_from_name',
                        'interpret_pepmass',
                        'derive_ionmode',
                        'correct_charge']

    actual_filters = [x.__name__ for x in processing.filters]
    assert actual_filters == expected_filters
    # 2nd way to access the filter names via processing_steps attribute:
    expected_filters = ['make_charge_int',
                        ('derive_adduct_from_name', {'remove_adduct_from_name': True}),
                        'interpret_pepmass',
                        'derive_ionmode',
                        'correct_charge']
    assert processing.processing_steps == expected_filters


@pytest.mark.parametrize("filter_step, expected", [
    [("add_parent_mass", {'estimate_from_adduct': False}),
     ('add_parent_mass', {'estimate_from_adduct': False, 'overwrite_existing_entry': False})],
    ["derive_adduct_from_name",
     ('derive_adduct_from_name', {'remove_adduct_from_name': True})],
    [("require_correct_ionmode", {"ion_mode_to_keep": "both"}),
     ("require_correct_ionmode", {"ion_mode_to_keep": "both"})],
])
def test_overwrite_default_settings(filter_step: str, expected):
    """Test if both default settings and set settings are returned in processing steps"""
    processor = SpectrumProcessor(filters=())
    processor.parse_and_add_filter(filter_step)
    expected_filters = [expected]
    assert processor.processing_steps == expected_filters


def test_incomplete_parameters():
    """Test if an error is raised when running an incomplete command"""
    with pytest.raises(AssertionError):
        processor = SpectrumProcessor(filters=())
        processor.parse_and_add_filter("require_correct_ionmode")


def test_string_output():
    processing = SpectrumProcessor(filters=["make_charge_int",
                                            "interpret_pepmass",
                                            "derive_ionmode",
                                            "correct_charge",
                                            ])
    expected_str = "Processing steps:\n- make_charge_int\n- interpret_pepmass" \
                   "\n- derive_ionmode\n- correct_charge\n"
    assert str(processing) == expected_str


def test_no_filters():
    spectrum_in = SpectrumBuilder().with_metadata({}).build()
    processor = SpectrumProcessor(filters=())
    spectrum_out = processor.process_spectrum(spectrum_in)
    assert spectrum_out == spectrum_in


def test_filter_spectrums(spectrums):
<<<<<<< HEAD
    processor = SpectrumProcessor("minimal")
    spectrums, _ = processor.process_spectrums(spectrums)
=======
    processor = SpectrumProcessor(filters=["make_charge_int",
                                           "interpret_pepmass",
                                           "derive_ionmode",
                                           "correct_charge",
                                           ])
    spectrums = processor.process_spectrums(spectrums)
>>>>>>> 1a206ceb
    assert len(spectrums) == 3
    actual_masses = [s.get("precursor_mz") for s in spectrums]
    expected_masses = [100, 102, 104]
    assert actual_masses == expected_masses


def test_filter_spectrums_report(spectrums):
<<<<<<< HEAD
    processor = SpectrumProcessor("minimal")
    processor.add_filter(filter_function=("require_minimum_number_of_peaks", {"n_required": 2}))
    processor.add_filter(filter_function="add_losses")
    spectrums, report = processor.process_spectrums(spectrums)
=======
    processor = SpectrumProcessor(filters=["make_charge_int",
                                           "interpret_pepmass",
                                           "derive_ionmode",
                                           "correct_charge",
                                           ])
    processor.parse_and_add_filter(filter_description=("require_minimum_number_of_peaks", {"n_required": 2}))
    processor.parse_and_add_filter(filter_description="add_losses")
    spectrums, report = processor.process_spectrums(spectrums, create_report=True)
>>>>>>> 1a206ceb
    assert len(spectrums) == 2
    actual_masses = [s.get("precursor_mz") for s in spectrums]
    expected_masses = [100, 102]
    assert actual_masses == expected_masses
    assert report.counter_number_processed == 3
    assert report.counter_changed_metadata == {'make_charge_int': 2, 'interpret_pepmass': 3, 'derive_ionmode': 3}
    report_df = report.to_dataframe()
    assert np.all(report_df.loc[["require_minimum_number_of_peaks", "interpret_pepmass",
                                 "add_losses", "correct_charge"]].values == np.array(
        [[1, 0, 0],
         [0, 3, 0],
         [0, 0, 2],
         [0, 0, 0]]))


def test_processing_report_class(spectrums):
    processing_report = ProcessingReport()
    for s in spectrums:
        spectrum_processed = s.clone()
        spectrum_processed.set("smiles", "test")
        processing_report.add_to_report(s, spectrum_processed, "test_filter")

    assert not processing_report.counter_removed_spectrums
    assert processing_report.counter_changed_metadata == {"test_filter": 3}


def test_adding_custom_filter(spectrums):
    def nonsense_inchikey(s):
        s_in = s.clone()
        s_in.set("inchikey", "NONSENSE")
        return s_in

    processor = SpectrumProcessor(filters=["make_charge_int",
                                           "interpret_pepmass",
                                           "derive_ionmode",
                                           "correct_charge",
                                           ])
    processor.parse_and_add_filter(nonsense_inchikey)
    filters = processor.filters
    assert filters[-1].__name__ == "nonsense_inchikey"
    spectrums, report = processor.process_spectrums(spectrums)
    assert report.counter_number_processed == 3
    assert report.counter_changed_metadata == {'make_charge_int': 2, 'interpret_pepmass': 3,
                                               'derive_ionmode': 3, 'nonsense_inchikey': 3}
    assert spectrums[0].get("inchikey") == "NONSENSE", "Custom filter not executed properly"


def test_adding_custom_filter_with_parameters(spectrums):
    def nonsense_inchikey_multiple(s, number):
        s_in = s.clone()
        s_in.set("inchikey", number * "NONSENSE")
        return s_in

    processor = SpectrumProcessor(filters=["make_charge_int",
                                           "interpret_pepmass",
                                           "derive_ionmode",
                                           "correct_charge",
                                           ])
    processor.parse_and_add_filter((nonsense_inchikey_multiple, {"number": 2}))
    filters = processor.filters
    assert filters[-1].__name__ == "nonsense_inchikey_multiple"
    spectrums, report = processor.process_spectrums(spectrums)
    assert report.counter_number_processed == 3
    assert report.counter_changed_metadata == {'make_charge_int': 2, 'interpret_pepmass': 3,
                                               'derive_ionmode': 3, 'nonsense_inchikey_multiple': 3}
    assert spectrums[0].get("inchikey") == "NONSENSENONSENSE", "Custom filter not executed properly"


@pytest.mark.parametrize("filter_position, expected", [
    [0, 0],
    [1, 1],
    [2, 2],
    [3, 3],
    [None, 4],
    [5, 4],
    [6, 4]
])
def test_add_custom_filter_in_position(filter_position: int, expected):
    """Tests that a filter is added in the correct position"""
    def nonsense_inchikey_multiple(s, number):
        s.set("inchikey", number * "NONSENSE")
        return s

    processor = SpectrumProcessor(filters=["make_charge_int",
                                           "interpret_pepmass",
                                           "derive_ionmode",
                                           "correct_charge",
                                           ])
    processor.parse_and_add_filter((nonsense_inchikey_multiple, {"number": 2}),
                                   filter_position=filter_position)
    filters = processor.filters

    assert filters[expected].__name__ == "nonsense_inchikey_multiple"
    assert len(filters) == 5


def test_add_matchms_filter_in_position():
    processor = SpectrumProcessor(filters=["make_charge_int",
                                           "interpret_pepmass",
                                           "derive_ionmode",
                                           ])
    processor.parse_and_add_filter("correct_charge",
                                   filter_position=2)
    filters = processor.filters

    assert filters[2].__name__ == "correct_charge"
    assert len(filters) == 4


def test_add_custom_filter_with_parameters(spectrums):
    def nonsense_inchikey_multiple(s, number):
        s.set("inchikey", number * "NONSENSE")
        return s

    processor = SpectrumProcessor(filters=["make_charge_int",
                                           "interpret_pepmass",
                                           "derive_ionmode",
                                           "correct_charge",
                                           ])
    processor.parse_and_add_filter((nonsense_inchikey_multiple, {"number": 2}))
    filters = processor.filters

    assert filters[-1].__name__ == "nonsense_inchikey_multiple"
    spectrums, _ = processor.process_spectrums(spectrums)
    assert spectrums[0].get("inchikey") == "NONSENSENONSENSE", "Custom filter not executed properly"


@pytest.mark.parametrize("filter_description", [
    ("require_correct_ionmode", {"ion_mode_to_keep": "both"}),
    (msfilters.require_correct_ionmode, {"ion_mode_to_keep": "both"})

])
def test_add_matchms_filter(filter_description, spectrums):
    processor = SpectrumProcessor(filters=["make_charge_int",
                                           "interpret_pepmass",
                                           "derive_ionmode",
                                           "correct_charge",
                                           ])
    processor.parse_and_add_filter(filter_description)
    filters = processor.filters
    assert filters[-1].__name__ == "require_correct_ionmode"
    spectrums, _ = processor.process_spectrums(spectrums)
    assert not spectrums, "Expected to be empty list"


@pytest.mark.parametrize("filter_description", [
    ("derive_adduct_from_name", {"remove_adduct_from_name": False}),
])
def test_add_duplicated_filter_to_existing_pipeline(filter_description):
    """Tests if adding a filter that is already in the basic pipeline is overwritten and not duplicated"""
    processor = SpectrumProcessor(["derive_adduct_from_name",
                                   "interpret_pepmass",
                                   ])
    processor.parse_and_add_filter(filter_description)
    assert len(processor.processing_steps) == 2, "The duplicated filter was not replaced"
    assert filter_description in processor.processing_steps, "The new settings of the duplicated filter were not added"


def test_add_filter_twice():
    """Tests if adding a filter that is already in the basic pipeline is overwritten and not duplicated"""
<<<<<<< HEAD
    processor = SpectrumProcessor(None)
    processor.add_filter(("derive_adduct_from_name", {"remove_adduct_from_name": False}))
    processor.add_filter("derive_adduct_from_name")
    assert processor.processing_steps == [("derive_adduct_from_name", {"remove_adduct_from_name": True})]


def test_save_spectra_spectrum_processor(spectrums, tmp_path):
    processor = SpectrumProcessor("default")
    filename = os.path.join(tmp_path, "spectra.msp")

    _, _ = processor.process_spectrums(spectrums, cleaned_spectra_file=str(filename))
    assert os.path.exists(filename)

    # Reload spectra and compare lengths
    reloaded_spectra = list(load_spectra(str(filename)))
    assert len(reloaded_spectra) == len(spectrums)

    # Check that the processed spectra are stored
    for spectrum in reloaded_spectra:
        assert spectrum.get("precursor_mz") is not None
=======
    processor = SpectrumProcessor(filters=())
    processor.parse_and_add_filter(("derive_adduct_from_name", {"remove_adduct_from_name": False}))
    processor.parse_and_add_filter("derive_adduct_from_name")
    assert processor.processing_steps == [("derive_adduct_from_name", {"remove_adduct_from_name": True})]


def test_add_all_filter_types(spectrums):
    def nonsense_inchikey_multiple(s, number):
        s.set("inchikey", number * "NONSENSE")
        return s

    def nonsense_inchikey(s):
        s_in = s.clone()
        s_in.set("inchikey", "NONSENSE")
        return s_in

    processor = SpectrumProcessor(filters=["make_charge_int",
                                           msfilters.interpret_pepmass,
                                           nonsense_inchikey,
                                           (msfilters.derive_adduct_from_name, {"remove_adduct_from_name": False}),
                                           (nonsense_inchikey_multiple, {"number": 2}),
                                           ])
    filters = processor.filters
    assert [filter_func.__name__ for filter_func in filters] == ["make_charge_int",
                                                                 "derive_adduct_from_name",
                                                                 "interpret_pepmass",
                                                                 "nonsense_inchikey",
                                                                 "nonsense_inchikey_multiple",
                                                                 ]
    processor.process_spectrums(spectrums)
    spectrums, _ = processor.process_spectrums(spectrums, create_report=True)
    assert spectrums[0].get("inchikey") == "NONSENSENONSENSE", "Custom filter not executed properly"
>>>>>>> 1a206ceb
<|MERGE_RESOLUTION|>--- conflicted
+++ resolved
@@ -88,17 +88,12 @@
 
 
 def test_filter_spectrums(spectrums):
-<<<<<<< HEAD
-    processor = SpectrumProcessor("minimal")
+    processor = SpectrumProcessor(filters=["make_charge_int",
+                                           "interpret_pepmass",
+                                           "derive_ionmode",
+                                           "correct_charge",
+                                           ])
     spectrums, _ = processor.process_spectrums(spectrums)
-=======
-    processor = SpectrumProcessor(filters=["make_charge_int",
-                                           "interpret_pepmass",
-                                           "derive_ionmode",
-                                           "correct_charge",
-                                           ])
-    spectrums = processor.process_spectrums(spectrums)
->>>>>>> 1a206ceb
     assert len(spectrums) == 3
     actual_masses = [s.get("precursor_mz") for s in spectrums]
     expected_masses = [100, 102, 104]
@@ -106,12 +101,6 @@
 
 
 def test_filter_spectrums_report(spectrums):
-<<<<<<< HEAD
-    processor = SpectrumProcessor("minimal")
-    processor.add_filter(filter_function=("require_minimum_number_of_peaks", {"n_required": 2}))
-    processor.add_filter(filter_function="add_losses")
-    spectrums, report = processor.process_spectrums(spectrums)
-=======
     processor = SpectrumProcessor(filters=["make_charge_int",
                                            "interpret_pepmass",
                                            "derive_ionmode",
@@ -120,7 +109,6 @@
     processor.parse_and_add_filter(filter_description=("require_minimum_number_of_peaks", {"n_required": 2}))
     processor.parse_and_add_filter(filter_description="add_losses")
     spectrums, report = processor.process_spectrums(spectrums, create_report=True)
->>>>>>> 1a206ceb
     assert len(spectrums) == 2
     actual_masses = [s.get("precursor_mz") for s in spectrums]
     expected_masses = [100, 102]
@@ -281,32 +269,26 @@
 
 def test_add_filter_twice():
     """Tests if adding a filter that is already in the basic pipeline is overwritten and not duplicated"""
-<<<<<<< HEAD
-    processor = SpectrumProcessor(None)
-    processor.add_filter(("derive_adduct_from_name", {"remove_adduct_from_name": False}))
-    processor.add_filter("derive_adduct_from_name")
-    assert processor.processing_steps == [("derive_adduct_from_name", {"remove_adduct_from_name": True})]
-
-
-def test_save_spectra_spectrum_processor(spectrums, tmp_path):
-    processor = SpectrumProcessor("default")
-    filename = os.path.join(tmp_path, "spectra.msp")
-
-    _, _ = processor.process_spectrums(spectrums, cleaned_spectra_file=str(filename))
-    assert os.path.exists(filename)
-
-    # Reload spectra and compare lengths
-    reloaded_spectra = list(load_spectra(str(filename)))
-    assert len(reloaded_spectra) == len(spectrums)
-
-    # Check that the processed spectra are stored
-    for spectrum in reloaded_spectra:
-        assert spectrum.get("precursor_mz") is not None
-=======
     processor = SpectrumProcessor(filters=())
     processor.parse_and_add_filter(("derive_adduct_from_name", {"remove_adduct_from_name": False}))
     processor.parse_and_add_filter("derive_adduct_from_name")
     assert processor.processing_steps == [("derive_adduct_from_name", {"remove_adduct_from_name": True})]
+
+
+def test_save_spectra_spectrum_processor(spectrums, tmp_path):
+    processor = SpectrumProcessor("default")
+    filename = os.path.join(tmp_path, "spectra.msp")
+
+    _, _ = processor.process_spectrums(spectrums, cleaned_spectra_file=str(filename))
+    assert os.path.exists(filename)
+
+    # Reload spectra and compare lengths
+    reloaded_spectra = list(load_spectra(str(filename)))
+    assert len(reloaded_spectra) == len(spectrums)
+
+    # Check that the processed spectra are stored
+    for spectrum in reloaded_spectra:
+        assert spectrum.get("precursor_mz") is not None
 
 
 def test_add_all_filter_types(spectrums):
@@ -334,5 +316,4 @@
                                                                  ]
     processor.process_spectrums(spectrums)
     spectrums, _ = processor.process_spectrums(spectrums, create_report=True)
-    assert spectrums[0].get("inchikey") == "NONSENSENONSENSE", "Custom filter not executed properly"
->>>>>>> 1a206ceb
+    assert spectrums[0].get("inchikey") == "NONSENSENONSENSE", "Custom filter not executed properly"