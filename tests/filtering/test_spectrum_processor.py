import os
import numpy as np
import pytest
from matchms import SpectrumProcessor
from matchms import filtering as msfilters
from matchms.filtering.SpectrumProcessor import ProcessingReport
from matchms.importing.load_spectra import load_spectra
from ..builder_Spectrum import SpectrumBuilder


@pytest.fixture
def spectrums():
    s1 = SpectrumBuilder().\
        with_metadata({"charge": "+1", "pepmass": 100}).\
        with_mz([10, 20, 30]).with_intensities([0.1, 0.4, 10]).build()
    s2 = SpectrumBuilder().with_metadata({"charge": "-1",
                                          "pepmass": 102}).\
        with_mz([10, 20, 30]).with_intensities([0.1, 0.2, 1]).build()
    s3 = SpectrumBuilder().with_metadata({"charge": -1,
                                          "pepmass": 104}).\
        with_mz([10, ]).with_intensities([0.1, ]).build()
    return [s1, s2, s3]


def test_filter_sorting_and_output():
    processing = SpectrumProcessor(filters=["make_charge_int",
                                            "derive_ionmode",
                                            "correct_charge",
                                            'derive_adduct_from_name',
                                            "interpret_pepmass",
                                            ])
    expected_filters = ['make_charge_int',
                        'derive_adduct_from_name',
                        'interpret_pepmass',
                        'derive_ionmode',
                        'correct_charge']

    actual_filters = [x.__name__ for x in processing.filters]
    assert actual_filters == expected_filters
    # 2nd way to access the filter names via processing_steps attribute:
    expected_filters = ['make_charge_int',
                        ('derive_adduct_from_name', {'remove_adduct_from_name': True}),
                        'interpret_pepmass',
                        'derive_ionmode',
                        'correct_charge']
    assert processing.processing_steps == expected_filters


@pytest.mark.parametrize("filter_step, expected", [
    [("add_parent_mass", {'estimate_from_adduct': False}),
     ('add_parent_mass', {'estimate_from_adduct': False, 'overwrite_existing_entry': False})],
    ["derive_adduct_from_name",
     ('derive_adduct_from_name', {'remove_adduct_from_name': True})],
    [("require_correct_ionmode", {"ion_mode_to_keep": "both"}),
     ("require_correct_ionmode", {"ion_mode_to_keep": "both"})],
])
def test_overwrite_default_settings(filter_step: str, expected):
    """Test if both default settings and set settings are returned in processing steps"""
    processor = SpectrumProcessor(filters=())
    processor.parse_and_add_filter(filter_step)
    expected_filters = [expected]
    assert processor.processing_steps == expected_filters


def test_incomplete_parameters():
    """Test if an error is raised when running an incomplete command"""
    with pytest.raises(AssertionError):
        processor = SpectrumProcessor(filters=())
        processor.parse_and_add_filter("require_correct_ionmode")


def test_string_output():
    processing = SpectrumProcessor(filters=["make_charge_int",
                                            "interpret_pepmass",
                                            "derive_ionmode",
                                            "correct_charge",
                                            ])
    expected_str = "Processing steps:\n- make_charge_int\n- interpret_pepmass" \
                   "\n- derive_ionmode\n- correct_charge\n"
    assert str(processing) == expected_str


def test_no_filters():
    spectrum_in = SpectrumBuilder().with_metadata({}).build()
    processor = SpectrumProcessor(filters=())
    spectrum_out = processor.process_spectrum(spectrum_in)
    assert spectrum_out == spectrum_in


def test_filter_spectrums(spectrums):
<<<<<<< HEAD
    processor = SpectrumProcessor(filters=["make_charge_int",
                                           "interpret_pepmass",
                                           "derive_ionmode",
                                           "correct_charge",
                                           ])
    spectrums = processor.process_spectrums(spectrums)
=======
    processor = SpectrumProcessor(predefined_pipeline=None,
                                  additional_filters=["make_charge_int",
                                                      "interpret_pepmass",
                                                      "derive_ionmode",
                                                      "correct_charge",
                                                     ])
    spectrums, _ = processor.process_spectrums(spectrums)
>>>>>>> 5ebb5661
    assert len(spectrums) == 3
    actual_masses = [s.get("precursor_mz") for s in spectrums]
    expected_masses = [100, 102, 104]
    assert actual_masses == expected_masses


def test_filter_spectrums_report(spectrums):
<<<<<<< HEAD
    processor = SpectrumProcessor(filters=["make_charge_int",
                                           "interpret_pepmass",
                                           "derive_ionmode",
                                           "correct_charge",
                                           ])
    processor.parse_and_add_filter(filter_description=("require_minimum_number_of_peaks", {"n_required": 2}))
    processor.parse_and_add_filter(filter_description="add_losses")
    spectrums, report = processor.process_spectrums(spectrums, create_report=True)
=======
    processor = SpectrumProcessor(predefined_pipeline=None,
                                  additional_filters=["make_charge_int",
                                                      "interpret_pepmass",
                                                      "derive_ionmode",
                                                      "correct_charge",
                                                      ])
    processor.add_filter(filter_function=("require_minimum_number_of_peaks", {"n_required": 2}))
    processor.add_filter(filter_function="add_losses")
    spectrums, report = processor.process_spectrums(spectrums)
>>>>>>> 5ebb5661
    assert len(spectrums) == 2
    actual_masses = [s.get("precursor_mz") for s in spectrums]
    expected_masses = [100, 102]
    assert actual_masses == expected_masses
    assert report.counter_number_processed == 3
    assert report.counter_changed_metadata == {'make_charge_int': 2, 'interpret_pepmass': 3, 'derive_ionmode': 3}
    report_df = report.to_dataframe()
    assert np.all(report_df.loc[["require_minimum_number_of_peaks", "interpret_pepmass",
                                 "add_losses", "correct_charge"]].values == np.array(
        [[1, 0, 0],
         [0, 3, 0],
         [0, 0, 2],
         [0, 0, 0]]))


def test_processing_report_class(spectrums):
    processing_report = ProcessingReport()
    for s in spectrums:
        spectrum_processed = s.clone()
        spectrum_processed.set("smiles", "test")
        processing_report.add_to_report(s, spectrum_processed, "test_filter")

    assert not processing_report.counter_removed_spectrums
    assert processing_report.counter_changed_metadata == {"test_filter": 3}


def test_adding_custom_filter(spectrums):
    def nonsense_inchikey(s):
        s_in = s.clone()
        s_in.set("inchikey", "NONSENSE")
        return s_in

    processor = SpectrumProcessor(filters=["make_charge_int",
                                           "interpret_pepmass",
                                           "derive_ionmode",
                                           "correct_charge",
                                           ])
    processor.parse_and_add_filter(nonsense_inchikey)
    filters = processor.filters
    assert filters[-1].__name__ == "nonsense_inchikey"
    spectrums, report = processor.process_spectrums(spectrums)
    assert report.counter_number_processed == 3
    assert report.counter_changed_metadata == {'make_charge_int': 2, 'interpret_pepmass': 3,
                                               'derive_ionmode': 3, 'nonsense_inchikey': 3}
    assert spectrums[0].get("inchikey") == "NONSENSE", "Custom filter not executed properly"


def test_adding_custom_filter_with_parameters(spectrums):
    def nonsense_inchikey_multiple(s, number):
        s_in = s.clone()
        s_in.set("inchikey", number * "NONSENSE")
        return s_in

    processor = SpectrumProcessor(filters=["make_charge_int",
                                           "interpret_pepmass",
                                           "derive_ionmode",
                                           "correct_charge",
                                           ])
    processor.parse_and_add_filter((nonsense_inchikey_multiple, {"number": 2}))
    filters = processor.filters
    assert filters[-1].__name__ == "nonsense_inchikey_multiple"
    spectrums, report = processor.process_spectrums(spectrums)
    assert report.counter_number_processed == 3
    assert report.counter_changed_metadata == {'make_charge_int': 2, 'interpret_pepmass': 3,
                                               'derive_ionmode': 3, 'nonsense_inchikey_multiple': 3}
    assert spectrums[0].get("inchikey") == "NONSENSENONSENSE", "Custom filter not executed properly"


@pytest.mark.parametrize("filter_position, expected", [
    [0, 0],
    [1, 1],
    [2, 2],
    [3, 3],
    [None, 4],
    [5, 4],
    [6, 4]
])
def test_add_custom_filter_in_position(filter_position: int, expected):
    """Tests that a filter is added in the correct position"""
    def nonsense_inchikey_multiple(s, number):
        s.set("inchikey", number * "NONSENSE")
        return s

    processor = SpectrumProcessor(filters=["make_charge_int",
                                           "interpret_pepmass",
                                           "derive_ionmode",
                                           "correct_charge",
                                           ])
    processor.parse_and_add_filter((nonsense_inchikey_multiple, {"number": 2}),
                                   filter_position=filter_position)
    filters = processor.filters

    assert filters[expected].__name__ == "nonsense_inchikey_multiple"
    assert len(filters) == 5


def test_add_matchms_filter_in_position():
    processor = SpectrumProcessor(filters=["make_charge_int",
                                           "interpret_pepmass",
                                           "derive_ionmode",
                                           ])
    processor.parse_and_add_filter("correct_charge",
                                   filter_position=2)
    filters = processor.filters

    assert filters[2].__name__ == "correct_charge"
    assert len(filters) == 4


def test_add_custom_filter_with_parameters(spectrums):
    def nonsense_inchikey_multiple(s, number):
        s.set("inchikey", number * "NONSENSE")
        return s

    processor = SpectrumProcessor(filters=["make_charge_int",
                                           "interpret_pepmass",
                                           "derive_ionmode",
                                           "correct_charge",
                                           ])
    processor.parse_and_add_filter((nonsense_inchikey_multiple, {"number": 2}))
    filters = processor.filters

    assert filters[-1].__name__ == "nonsense_inchikey_multiple"
    spectrums, _ = processor.process_spectrums(spectrums)
    assert spectrums[0].get("inchikey") == "NONSENSENONSENSE", "Custom filter not executed properly"


@pytest.mark.parametrize("filter_description", [
    ("require_correct_ionmode", {"ion_mode_to_keep": "both"}),
    (msfilters.require_correct_ionmode, {"ion_mode_to_keep": "both"})

])
def test_add_matchms_filter(filter_description, spectrums):
    processor = SpectrumProcessor(filters=["make_charge_int",
                                           "interpret_pepmass",
                                           "derive_ionmode",
                                           "correct_charge",
                                           ])
    processor.parse_and_add_filter(filter_description)
    filters = processor.filters
    assert filters[-1].__name__ == "require_correct_ionmode"
    spectrums, _ = processor.process_spectrums(spectrums)
    assert not spectrums, "Expected to be empty list"


@pytest.mark.parametrize("filter_description", [
    ("derive_adduct_from_name", {"remove_adduct_from_name": False}),
])
def test_add_duplicated_filter_to_existing_pipeline(filter_description):
    """Tests if adding a filter that is already in the basic pipeline is overwritten and not duplicated"""
    processor = SpectrumProcessor(["derive_adduct_from_name",
                                   "interpret_pepmass",
                                   ])
    processor.parse_and_add_filter(filter_description)
    assert len(processor.processing_steps) == 2, "The duplicated filter was not replaced"
    assert filter_description in processor.processing_steps, "The new settings of the duplicated filter were not added"


def test_add_filter_twice():
    """Tests if adding a filter that is already in the basic pipeline is overwritten and not duplicated"""
<<<<<<< HEAD
    processor = SpectrumProcessor(filters=())
    processor.parse_and_add_filter(("derive_adduct_from_name", {"remove_adduct_from_name": False}))
    processor.parse_and_add_filter("derive_adduct_from_name")
    assert processor.processing_steps == [("derive_adduct_from_name", {"remove_adduct_from_name": True})]


def test_add_all_filter_types(spectrums):
    def nonsense_inchikey_multiple(s, number):
        s.set("inchikey", number * "NONSENSE")
        return s

    def nonsense_inchikey(s):
        s_in = s.clone()
        s_in.set("inchikey", "NONSENSE")
        return s_in

    processor = SpectrumProcessor(filters=["make_charge_int",
                                           msfilters.interpret_pepmass,
                                           nonsense_inchikey,
                                           (msfilters.derive_adduct_from_name, {"remove_adduct_from_name": False}),
                                           (nonsense_inchikey_multiple, {"number": 2}),
                                           ])
    filters = processor.filters
    assert [filter_func.__name__ for filter_func in filters] == ["make_charge_int",
                                                                 "derive_adduct_from_name",
                                                                 "interpret_pepmass",
                                                                 "nonsense_inchikey",
                                                                 "nonsense_inchikey_multiple",
                                                                 ]
    processor.process_spectrums(spectrums)
    spectrums, _ = processor.process_spectrums(spectrums, create_report=True)
    assert spectrums[0].get("inchikey") == "NONSENSENONSENSE", "Custom filter not executed properly"
=======
    processor = SpectrumProcessor(None)
    processor.add_filter(("derive_adduct_from_name", {"remove_adduct_from_name": False}))
    processor.add_filter("derive_adduct_from_name")
    assert processor.processing_steps == [("derive_adduct_from_name", {"remove_adduct_from_name": True})]


def test_save_spectra_spectrum_processor(spectrums, tmp_path):
    processor = SpectrumProcessor("basic")
    filename = os.path.join(tmp_path, "spectra.msp")

    _, _ = processor.process_spectrums(spectrums, cleaned_spectra_file=str(filename))
    assert os.path.exists(filename)

    # Reload spectra and compare lengths
    reloaded_spectra = list(load_spectra(str(filename)))
    assert len(reloaded_spectra) == len(spectrums)

    # Check that the processed spectra are stored
    for spectrum in reloaded_spectra:
        assert spectrum.get("precursor_mz") is not None
>>>>>>> 5ebb5661
<|MERGE_RESOLUTION|>--- conflicted
+++ resolved
@@ -88,22 +88,13 @@
 
 
 def test_filter_spectrums(spectrums):
-<<<<<<< HEAD
-    processor = SpectrumProcessor(filters=["make_charge_int",
-                                           "interpret_pepmass",
-                                           "derive_ionmode",
-                                           "correct_charge",
-                                           ])
-    spectrums = processor.process_spectrums(spectrums)
-=======
-    processor = SpectrumProcessor(predefined_pipeline=None,
-                                  additional_filters=["make_charge_int",
-                                                      "interpret_pepmass",
-                                                      "derive_ionmode",
-                                                      "correct_charge",
-                                                     ])
+    processor = SpectrumProcessor(filters=["make_charge_int",
+                                           "interpret_pepmass",
+                                           "derive_ionmode",
+                                           "correct_charge",
+                                           ])
     spectrums, _ = processor.process_spectrums(spectrums)
->>>>>>> 5ebb5661
+
     assert len(spectrums) == 3
     actual_masses = [s.get("precursor_mz") for s in spectrums]
     expected_masses = [100, 102, 104]
@@ -111,7 +102,6 @@
 
 
 def test_filter_spectrums_report(spectrums):
-<<<<<<< HEAD
     processor = SpectrumProcessor(filters=["make_charge_int",
                                            "interpret_pepmass",
                                            "derive_ionmode",
@@ -120,17 +110,6 @@
     processor.parse_and_add_filter(filter_description=("require_minimum_number_of_peaks", {"n_required": 2}))
     processor.parse_and_add_filter(filter_description="add_losses")
     spectrums, report = processor.process_spectrums(spectrums, create_report=True)
-=======
-    processor = SpectrumProcessor(predefined_pipeline=None,
-                                  additional_filters=["make_charge_int",
-                                                      "interpret_pepmass",
-                                                      "derive_ionmode",
-                                                      "correct_charge",
-                                                      ])
-    processor.add_filter(filter_function=("require_minimum_number_of_peaks", {"n_required": 2}))
-    processor.add_filter(filter_function="add_losses")
-    spectrums, report = processor.process_spectrums(spectrums)
->>>>>>> 5ebb5661
     assert len(spectrums) == 2
     actual_masses = [s.get("precursor_mz") for s in spectrums]
     expected_masses = [100, 102]
@@ -291,7 +270,6 @@
 
 def test_add_filter_twice():
     """Tests if adding a filter that is already in the basic pipeline is overwritten and not duplicated"""
-<<<<<<< HEAD
     processor = SpectrumProcessor(filters=())
     processor.parse_and_add_filter(("derive_adduct_from_name", {"remove_adduct_from_name": False}))
     processor.parse_and_add_filter("derive_adduct_from_name")
@@ -324,15 +302,10 @@
     processor.process_spectrums(spectrums)
     spectrums, _ = processor.process_spectrums(spectrums, create_report=True)
     assert spectrums[0].get("inchikey") == "NONSENSENONSENSE", "Custom filter not executed properly"
-=======
-    processor = SpectrumProcessor(None)
-    processor.add_filter(("derive_adduct_from_name", {"remove_adduct_from_name": False}))
-    processor.add_filter("derive_adduct_from_name")
-    assert processor.processing_steps == [("derive_adduct_from_name", {"remove_adduct_from_name": True})]
-
-
+
+    
 def test_save_spectra_spectrum_processor(spectrums, tmp_path):
-    processor = SpectrumProcessor("basic")
+    processor = SpectrumProcessor(BASIC_FILTERS)
     filename = os.path.join(tmp_path, "spectra.msp")
 
     _, _ = processor.process_spectrums(spectrums, cleaned_spectra_file=str(filename))
@@ -344,5 +317,4 @@
 
     # Check that the processed spectra are stored
     for spectrum in reloaded_spectra:
-        assert spectrum.get("precursor_mz") is not None
->>>>>>> 5ebb5661
+        assert spectrum.get("precursor_mz") is not None