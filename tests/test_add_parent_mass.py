--- conflicted
+++ resolved
@@ -1,10 +1,6 @@
 import numpy
 import pytest
-<<<<<<< HEAD
-=======
-from matchms import Spectrum
 from matchms.constants import PROTON_MASS
->>>>>>> 3df59f10
 from matchms.filtering import add_parent_mass
 from .builder_Spectrum import SpectrumBuilder
 
@@ -56,16 +52,8 @@
                 "parent_mass": 443.0,
                 "adduct": "[M+H]+",
                 "charge": +1}
-<<<<<<< HEAD
     spectrum_in = SpectrumBuilder().with_metadata(metadata).build()
-    spectrum = add_parent_mass(spectrum_in, overwrite_existing_entry=True)
-=======
-    spectrum_in = Spectrum(mz=mz,
-                           intensities=intensities,
-                           metadata=metadata)
-
     spectrum = add_parent_mass(spectrum_in, overwrite_existing_entry=overwrite)
->>>>>>> 3df59f10
 
     assert numpy.allclose(spectrum.get("parent_mass"), expected, atol=1e-4), \
         "Expected parent mass to be replaced by new value."
@@ -93,12 +81,9 @@
 def test_use_of_ionmode(ionmode, expected):
     """Test when there is no charge given, than the ionmode
     is used to derive parent mass."""
-    mz = numpy.array([], dtype='float')
-    intensities = numpy.array([], dtype='float')
     metadata = {"precursor_mz": 444.0, "ionmode": ionmode}
-    spectrum_in = Spectrum(mz=mz,
-                           intensities=intensities,
-                           metadata=metadata)
+    spectrum_in = SpectrumBuilder().with_metadata(metadata).build()
+
 
     spectrum = add_parent_mass(spectrum_in)
 
