--- conflicted
+++ resolved
@@ -1,7 +1,3 @@
-<<<<<<< HEAD
-=======
-import numpy
->>>>>>> 3ef1c787
 import pytest
 from testfixtures import LogCapture
 from matchms.filtering import derive_adduct_from_name
@@ -10,30 +6,14 @@
 from .builder_Spectrum import SpectrumBuilder
 
 
-<<<<<<< HEAD
 @pytest.mark.parametrize("metadata, remove_adduct_from_name, expected_adduct, expected_name, removed_adduct", [
     [{"compound_name": "peptideXYZ [M+H+K]"}, True, "[M+H+K]", "peptideXYZ", "[M+H+K]"],
+    [{"compound_name": "GalCer(d18:2/16:1); [M+H]+"}, True, "[M+H]+", "GalCer(d18:2/16:1)", "[M+H]+"],
     [{"compound_name": "peptideXYZ [M+H+K]", "adduct": "M+H"}, True, "M+H", "peptideXYZ", "[M+H+K]"],
     [{"compound_name": "peptideXYZ [M+H+K]"}, False, "[M+H+K]", "peptideXYZ [M+H+K]", None],
     [{"name": ""}, True, None, None, None]
 ])
 def test_derive_adduct_from_name_parametrized(metadata, remove_adduct_from_name, expected_adduct, expected_name, removed_adduct):
-=======
-@pytest.mark.parametrize("input_name, expected_adduct, expected_name", [
-    ("peptideXYZ [M+H+K]", "[M+H+K]", "peptideXYZ"),
-    ("GalCer(d18:2/16:1); [M+H]+", "[M+H]+", "GalCer(d18:2/16:1)")])
-def test_derive_adduct_from_name(input_name, expected_adduct, expected_name):
-    spectrum_in = Spectrum(mz=numpy.array([], dtype="float"),
-                           intensities=numpy.array([], dtype="float"),
-                           metadata={"compound_name": input_name})
-    spectrum = derive_adduct_from_name(spectrum_in)
-
-    assert spectrum.get("adduct") == expected_adduct, "Expected different adduct."
-    assert spectrum.get("compound_name") == expected_name, "Expected different cleaned name."
-
-
-def test_derive_adduct_from_name_logging():
->>>>>>> 3ef1c787
     set_matchms_logger_level("INFO")
     spectrum_in = SpectrumBuilder().with_metadata(metadata).build()
 
