<<<<<<< HEAD
=======
import os
import tempfile
>>>>>>> 1284caab
import numpy as np
import pytest
from matchms import Scores, calculate_scores
from matchms.similarity import CosineGreedy, IntersectMz
from matchms.similarity.BaseSimilarity import BaseSimilarity
from .builder_Spectrum import SpectrumBuilder


class DummySimilarityFunction(BaseSimilarity):
    """Simple dummy score, only contain pair-wise implementation."""
    score_datatype = [("score", np.unicode_, 16), ("len", np.int32)]

    def __init__(self):
        """constructor"""

    def pair(self, reference, query):
        """necessary pair computation method"""
        s = reference + query
        return np.array([(s, len(s))], dtype=self.score_datatype)


class DummySimilarityFunctionParallel(BaseSimilarity):
    """Simple dummy score, contains pair-wise and matrix implementation."""
    score_datatype = [("score", np.unicode_, 16), ("len", "int")]

    def __init__(self):
        """constructor"""

    def pair(self, reference, query):
        """necessary pair computation method"""
        s = reference + query
        return np.array([(s, len(s))], dtype=self.score_datatype)

    def matrix(self, references, queries, array_type: str = "numpy",
               is_symmetric: bool = False):
        """additional matrix computation method"""
        shape = len(references), len(queries)
        s = np.empty(shape, dtype=self.score_datatype)
        for index_reference, reference in enumerate(references):
            for index_query, query in enumerate(queries):
                rq = reference + query
                s[index_reference, index_query] = rq, len(rq)
        return s


@pytest.fixture(params=["json", "pkl"])
def file_format(request):
    yield request.param


@pytest.fixture()
def filename(file_format):
    with tempfile.TemporaryDirectory() as tmpdir:
        yield os.path.join(tmpdir, f"test_scores.{file_format}")


def spectra():
    builder = SpectrumBuilder()
    spectrum_1 = builder.with_mz(np.array([100, 150, 200.])).with_intensities(
        np.array([0.7, 0.2, 0.1])).with_metadata({'id': 'spectrum1'}).build()
    spectrum_2 = builder.with_mz(np.array([100, 140, 190.])).with_intensities(
        np.array([0.4, 0.2, 0.1])).with_metadata({'id': 'spectrum2'}).build()
    spectrum_3 = builder.with_mz(np.array([110, 140, 195.])).with_intensities(
        np.array([0.6, 0.2, 0.1])).with_metadata({'id': 'spectrum3'}).build()
    spectrum_4 = builder.with_mz(np.array([100, 150, 200.])).with_intensities(
        np.array([0.6, 0.1, 0.6])).with_metadata({'id': 'spectrum4'}).build()

    return spectrum_1, spectrum_2, spectrum_3, spectrum_4


def test_scores_single_pair():
    """Test single pair input."""
    dummy_similarity_function = DummySimilarityFunction()
    scores = Scores(references=["A"],
<<<<<<< HEAD
                    queries=["B"])
    scores.calculate(dummy_similarity_function)
    actual_1 = scores.scores[0, 0, 'DummySimilarityFunction_score']
    actual_2 = scores.scores[0, 0, 'DummySimilarityFunction_len']
    assert actual_1 == "AB", "Expected different scores."
    assert actual_2 == 2, "Expected different scores."
=======
                    queries=["B"],
                    similarity_function=dummy_similarity_function)
    scores.calculate()
    actual = scores.scores[0][0]
    expected = np.array([('AB', 2)], dtype=dummy_similarity_function.score_datatype)
    assert actual == expected, "Expected different scores."
>>>>>>> 1284caab


def test_scores_calculate():
    dummy_similarity_function = DummySimilarityFunction()
    scores = Scores(references=["r0", "r1", "r2"],
                    queries=["q0", "q1"])
    scores.calculate(dummy_similarity_function)
    actual_data = list(scores)
    expected = [
<<<<<<< HEAD
        ("r0", "q0", ["r0q0", 4]),
        ("r0", "q1", ["r0q1", 4]),
        ("r1", "q0", ["r1q0", 4]),
        ("r1", "q1", ["r1q1", 4]),
        ("r2", "q0", ["r2q0", 4]),
        ("r2", "q1", ["r2q1", 4])
=======
        ("r0", "q0", np.array([("r0q0", 4)], dtype=dummy_similarity_function.score_datatype)),
        ("r0", "q1", np.array([("r0q1", 4)], dtype=dummy_similarity_function.score_datatype)),
        ("r1", "q0", np.array([("r1q0", 4)], dtype=dummy_similarity_function.score_datatype)),
        ("r1", "q1", np.array([("r1q1", 4)], dtype=dummy_similarity_function.score_datatype)),
        ("r2", "q0", np.array([("r2q0", 4)], dtype=dummy_similarity_function.score_datatype)),
        ("r2", "q1", np.array([("r2q1", 4)], dtype=dummy_similarity_function.score_datatype))
>>>>>>> 1284caab
    ]
    assert actual_data == expected, "Expected different scores."


def test_scores_calculate_parallel():
    dummy_similarity_function = DummySimilarityFunctionParallel()
    scores = Scores(references=["r0", "r1", "r2"],
                    queries=["q0", "q1"])
    scores.calculate(dummy_similarity_function)
    actual = list(scores)
    expected = [
<<<<<<< HEAD
        ("r0", "q0", ["r0q0", 4]),
        ("r0", "q1", ["r0q1", 4]),
        ("r1", "q0", ["r1q0", 4]),
        ("r1", "q1", ["r1q1", 4]),
        ("r2", "q0", ["r2q0", 4]),
        ("r2", "q1", ["r2q1", 4])
=======
        ("r0", "q0", np.array([("r0q0", 4)], dtype=dummy_similarity_function.score_datatype)),
        ("r0", "q1", np.array([("r0q1", 4)], dtype=dummy_similarity_function.score_datatype)),
        ("r1", "q0", np.array([("r1q0", 4)], dtype=dummy_similarity_function.score_datatype)),
        ("r1", "q1", np.array([("r1q1", 4)], dtype=dummy_similarity_function.score_datatype)),
        ("r2", "q0", np.array([("r2q0", 4)], dtype=dummy_similarity_function.score_datatype)),
        ("r2", "q1", np.array([("r2q1", 4)], dtype=dummy_similarity_function.score_datatype))
>>>>>>> 1284caab
    ]
    assert actual == expected, "Expected different scores."


def test_scores_init_with_list():
<<<<<<< HEAD
=======
    dummy_similarity_function = DummySimilarityFunction()
>>>>>>> 1284caab
    scores = Scores(references=["r0", "r1", "r2"],
                    queries=["q0", "q1"])
    assert scores.shape == (3, 2, 0), "Expected different scores shape."


def test_scores_init_with_numpy_array():
<<<<<<< HEAD
    scores = Scores(references=np.asarray(["r0", "r1", "r2"]),
                    queries=np.asarray(["q0", "q1"]))
    assert scores.shape == (3, 2, 0), "Expected different scores shape."


def test_scores_init_with_queries_dict():
=======
    dummy_similarity_function = DummySimilarityFunction()
    scores = Scores(references=np.asarray(["r0", "r1", "r2"]),
                    queries=np.asarray(["q0", "q1"]),
                    similarity_function=dummy_similarity_function)
    assert scores.scores.shape == (3, 2), "Expected different scores shape."


def test_scores_init_with_queries_dict():
    dummy_similarity_function = DummySimilarityFunction()
>>>>>>> 1284caab
    with pytest.raises(AssertionError) as msg:
        _ = Scores(references=["r0", "r1", "r2"],
                   queries=dict(k0="q0", k1="q1"))

    assert str(msg.value) == "Expected input argument 'queries' to be list or tuple or np.ndarray."


def test_scores_init_with_references_dict():
<<<<<<< HEAD
=======
    dummy_similarity_function = DummySimilarityFunction()
>>>>>>> 1284caab
    with pytest.raises(AssertionError) as msg:
        _ = Scores(references=dict(k0="r0", k1="r1", k2="r2"),
                   queries=["q0", "q1"])

    assert str(msg.value) == "Expected input argument 'references' to be list or tuple or np.ndarray."


def test_scores_init_with_tuple():
<<<<<<< HEAD
=======
    dummy_similarity_function = DummySimilarityFunction()
>>>>>>> 1284caab
    scores = Scores(references=("r0", "r1", "r2"),
                    queries=("q0", "q1"))
    assert scores.shape == (3, 2, 0), "Expected different scores shape."


def test_scores_next():
    dummy_similarity_function = DummySimilarityFunction()
    scores = Scores(references=["r", "rr", "rrr"],
                    queries=["q", "qq"]).calculate(dummy_similarity_function)

    actual = list(scores)
    expected = [
<<<<<<< HEAD
        ("r", "q", ["rq", 2]),
        ("r", "qq", ["rqq", 3]),
        ("rr", "q", ["rrq", 3]),
        ("rr", "qq", ["rrqq", 4]),
        ("rrr", "q", ["rrrq", 4]),
        ("rrr", "qq", ["rrrqq", 5])
=======
        ("r", "q", np.array([("rq", 2)], dtype=dummy_similarity_function.score_datatype)),
        ("r", "qq", np.array([("rqq", 3)], dtype=dummy_similarity_function.score_datatype)),
        ("rr", "q", np.array([("rrq", 3)], dtype=dummy_similarity_function.score_datatype)),
        ("rr", "qq", np.array([("rrqq", 4)], dtype=dummy_similarity_function.score_datatype)),
        ("rrr", "q", np.array([("rrrq", 4)], dtype=dummy_similarity_function.score_datatype)),
        ("rrr", "qq", np.array([("rrrqq", 5)], dtype=dummy_similarity_function.score_datatype))
>>>>>>> 1284caab
    ]
    assert actual == expected, "Expected different scores."


def test_scores_by_referencey():
    "Test scores_by_reference method."
    spectrum_1, spectrum_2, spectrum_3, spectrum_4 = spectra()
    references = [spectrum_1, spectrum_2, spectrum_3]
    queries = [spectrum_3, spectrum_4]

    scores = calculate_scores(references, queries, CosineGreedy())
    assert scores.shape == (3, 2, 2)
    name_score = scores.score_names[0]
    selected_scores = scores.scores_by_reference(spectrum_2, name_score)

    expected_result = [(scores.queries[i], scores.scores[1, i]) for i in range(2)]
    assert selected_scores == expected_result, "Expected different scores."


def test_scores_by_reference_sorted():
    "Test scores_by_reference method with sort=True."
    spectrum_1, spectrum_2, spectrum_3, spectrum_4 = spectra()
    references = [spectrum_1, spectrum_2, spectrum_3]
    queries = [spectrum_3, spectrum_4, spectrum_2]

    scores = calculate_scores(references, queries, CosineGreedy())
    name_score = scores.score_names[0]
    selected_scores = scores.scores_by_reference(spectrum_2, name_score, sort=True)

    expected_result = [(scores.queries[i], scores.scores[1, i]) for i in [2, 1, 0]]
    assert selected_scores == expected_result, "Expected different scores."
<<<<<<< HEAD
    scores_only = np.array([x[1] for x in selected_scores]).tolist()
    scores_expected = [(1.0, 3), (0.61297133, 1), (0.13631964, 1)]
=======
    scores_only = np.array([x[1]["score"] for x in selected_scores])
    scores_expected = np.array([1.0, 0.6129713330865563, 0.1363196353181994])
>>>>>>> 1284caab
    assert np.allclose(scores_only, scores_expected, atol=1e-8), \
        "Expected different sorted scores."


def test_scores_by_referencey_non_tuple_score():
    "Test scores_by_reference method."
    spectrum_1, spectrum_2, spectrum_3, spectrum_4 = spectra()
    references = [spectrum_1, spectrum_2, spectrum_3]
    queries = [spectrum_3, spectrum_4]

    scores = calculate_scores(references, queries, IntersectMz())
    name_score = scores.score_names[0]
    selected_scores = scores.scores_by_reference(spectrum_2, name_score)

    expected_result = [(scores.queries[i], scores.scores[1, i]) for i in range(2)]
    assert selected_scores == expected_result, "Expected different scores."


def test_scores_by_query():
    "Test scores_by_query method."
    spectrum_1, spectrum_2, spectrum_3, spectrum_4 = spectra()
    references = [spectrum_1, spectrum_2, spectrum_3]
    queries = [spectrum_2, spectrum_3, spectrum_4]

    scores = calculate_scores(references, queries, CosineGreedy())
    name_score = scores.score_names[0]
    selected_scores = scores.scores_by_query(spectrum_4, name_score)

    expected_result = [(scores.references[i], scores.scores[i, 2]) for i in range(2)]
    assert selected_scores == expected_result, "Expected different scores."


def test_scores_by_query_sorted():
    "Test scores_by_query method with sort=True."
    builder = SpectrumBuilder()
    spectrum_1 = builder.with_mz(np.array([100, 150, 200.])).with_intensities(
        np.array([0.7, 0.2, 0.1])).with_metadata({'id': 'spectrum1'}).build()
    spectrum_2 = builder.with_mz(np.array([100, 140, 190.])).with_intensities(
        np.array([0.4, 0.2, 0.1])).with_metadata({'id': 'spectrum2'}).build()
    spectrum_3 = builder.with_mz(np.array([100, 140, 195.])).with_intensities(
        np.array([0.6, 0.2, 0.1])).with_metadata({'id': 'spectrum3'}).build()
    spectrum_4 = builder.with_mz(np.array([100, 150, 200.])).with_intensities(
        np.array([0.6, 0.1, 0.6])).with_metadata({'id': 'spectrum4'}).build()

    references = [spectrum_1, spectrum_2, spectrum_3]
    queries = [spectrum_2, spectrum_3, spectrum_4]

    scores = calculate_scores(references, queries, CosineGreedy())
    name_score = scores.score_names[0]
    selected_scores = scores.scores_by_query(spectrum_4, name_score, sort=True)

    expected_result = [(scores.references[i], scores.scores[i, 2]) for i in [0, 2, 1]]
    assert selected_scores == expected_result, "Expected different scores."
    assert np.allclose(np.array([x[1] for x in selected_scores]).tolist(),
                       [(0.79636414, 3), (0.65803523, 1), (0.61297133, 1)])


def test_scores_by_query_non_tuple_score():
    "Test scores_by_query method."
    spectrum_1, spectrum_2, spectrum_3, spectrum_4 = spectra()
    references = [spectrum_1, spectrum_2, spectrum_3]
    queries = [spectrum_2, spectrum_3, spectrum_4]

    scores = calculate_scores(references, queries, IntersectMz())
    name_score = scores.score_names[0]
    selected_scores = scores.scores_by_query(spectrum_4, name_score)

    expected_result = [(scores.references[i], scores.scores[i, 2]) for i in range(2)]
    assert selected_scores == expected_result, "Expected different scores."


def test_sort_without_name_exception():
    spectrum_1, spectrum_2, spectrum_3, spectrum_4 = spectra()
    references = [spectrum_1, spectrum_2, spectrum_3]
    queries = [spectrum_2, spectrum_3, spectrum_4]

    scores = calculate_scores(references, queries, CosineGreedy())
    with pytest.raises(IndexError) as exception:
        _ = scores.scores_by_query(spectrum_4, sort=True)
    assert "For sorting, score must be specified" in exception.value.args[0]

<<<<<<< HEAD
    with pytest.raises(IndexError) as exception:
        _ = scores.scores_by_reference(spectrum_3, sort=True)
    assert "For sorting, score must be specified" in exception.value.args[0]
=======
    expected_result = [(scores.references[i], scores.scores[i, 2]) for i in range(3)]
    assert selected_scores == expected_result, "Expected different scores."


@pytest.mark.parametrize(
    "similarity_function_a,similarity_function_b",
    [(CosineGreedy(), IntersectMz()), (IntersectMz(), CosineGreedy())])
def test_comparing_symmetric_scores(similarity_function_a, similarity_function_b):
    "Test comparing symmetric scores objects."
    spectrum_1, spectrum_2, spectrum_3, spectrum_4 = spectra()
    spectrums = [spectrum_1, spectrum_2, spectrum_3, spectrum_4]

    scores_similarity_a = calculate_scores(spectrums, spectrums, similarity_function_a)
    scores_similarity_a_copy = calculate_scores(spectrums, spectrums, similarity_function_a)
    scores_similarity_b = calculate_scores(spectrums, spectrums, similarity_function_b)

    assert scores_similarity_a == scores_similarity_a_copy
    assert scores_similarity_a != scores_similarity_b


@pytest.mark.parametrize(
    "similarity_function_a,similarity_function_b",
    [(CosineGreedy(), IntersectMz()), (IntersectMz(), CosineGreedy())])
def test_comparing_asymmetric_scores(similarity_function_a, similarity_function_b):
    "Test comparing asymmetric scores objects."
    spectrum_1, spectrum_2, spectrum_3, spectrum_4 = spectra()
    spectrums = [spectrum_1, spectrum_2, spectrum_3, spectrum_4]

    scores_similarity_a = calculate_scores(spectrums[0:3], spectrums, similarity_function_a)
    scores_similarity_a_copy = calculate_scores(spectrums[0:3], spectrums, similarity_function_a)
    scores_similarity_b = calculate_scores(spectrums, spectrums[0:3], similarity_function_b)

    assert scores_similarity_a == scores_similarity_a_copy
    assert scores_similarity_a != scores_similarity_b


@pytest.mark.parametrize(
    "similarity_function_a,similarity_function_b",
    [(CosineGreedy(tolerance=0.5, mz_power=0.5), CosineGreedy(tolerance=0.1, mz_power=0.1)),
     (IntersectMz(scaling=1.0), IntersectMz(scaling=2.0))])
def test_comparing_scores_with_same_shape_different_scores_values(similarity_function_a, similarity_function_b):
    "Test comparing scores objects with same similarity functions but different values of scores."
    spectrum_1, spectrum_2, spectrum_3, spectrum_4 = spectra()
    spectrums = [spectrum_1, spectrum_2, spectrum_3, spectrum_4]

    scores_parametrized = calculate_scores(spectrums, spectrums, similarity_function_a)
    scores_parametrized_mirrored = calculate_scores(spectrums, spectrums, similarity_function_b)

    assert scores_parametrized != scores_parametrized_mirrored


def test_compare_same_scores_with_different_similarity_funcs():
    "Test comparing same (empty) scores objects with different similarity functions."
    scores_cosine = calculate_scores([], [], CosineGreedy())
    scores_cosine_copy = calculate_scores([], [], CosineGreedy())
    scores_intersect = calculate_scores([], [], IntersectMz())

    assert scores_cosine == scores_cosine_copy
    assert scores_cosine != scores_intersect
>>>>>>> 1284caab
<|MERGE_RESOLUTION|>--- conflicted
+++ resolved
@@ -1,8 +1,5 @@
-<<<<<<< HEAD
-=======
 import os
 import tempfile
->>>>>>> 1284caab
 import numpy as np
 import pytest
 from matchms import Scores, calculate_scores
@@ -77,21 +74,12 @@
     """Test single pair input."""
     dummy_similarity_function = DummySimilarityFunction()
     scores = Scores(references=["A"],
-<<<<<<< HEAD
                     queries=["B"])
     scores.calculate(dummy_similarity_function)
     actual_1 = scores.scores[0, 0, 'DummySimilarityFunction_score']
     actual_2 = scores.scores[0, 0, 'DummySimilarityFunction_len']
     assert actual_1 == "AB", "Expected different scores."
     assert actual_2 == 2, "Expected different scores."
-=======
-                    queries=["B"],
-                    similarity_function=dummy_similarity_function)
-    scores.calculate()
-    actual = scores.scores[0][0]
-    expected = np.array([('AB', 2)], dtype=dummy_similarity_function.score_datatype)
-    assert actual == expected, "Expected different scores."
->>>>>>> 1284caab
 
 
 def test_scores_calculate():
@@ -101,21 +89,12 @@
     scores.calculate(dummy_similarity_function)
     actual_data = list(scores)
     expected = [
-<<<<<<< HEAD
         ("r0", "q0", ["r0q0", 4]),
         ("r0", "q1", ["r0q1", 4]),
         ("r1", "q0", ["r1q0", 4]),
         ("r1", "q1", ["r1q1", 4]),
         ("r2", "q0", ["r2q0", 4]),
         ("r2", "q1", ["r2q1", 4])
-=======
-        ("r0", "q0", np.array([("r0q0", 4)], dtype=dummy_similarity_function.score_datatype)),
-        ("r0", "q1", np.array([("r0q1", 4)], dtype=dummy_similarity_function.score_datatype)),
-        ("r1", "q0", np.array([("r1q0", 4)], dtype=dummy_similarity_function.score_datatype)),
-        ("r1", "q1", np.array([("r1q1", 4)], dtype=dummy_similarity_function.score_datatype)),
-        ("r2", "q0", np.array([("r2q0", 4)], dtype=dummy_similarity_function.score_datatype)),
-        ("r2", "q1", np.array([("r2q1", 4)], dtype=dummy_similarity_function.score_datatype))
->>>>>>> 1284caab
     ]
     assert actual_data == expected, "Expected different scores."
 
@@ -127,54 +106,29 @@
     scores.calculate(dummy_similarity_function)
     actual = list(scores)
     expected = [
-<<<<<<< HEAD
         ("r0", "q0", ["r0q0", 4]),
         ("r0", "q1", ["r0q1", 4]),
         ("r1", "q0", ["r1q0", 4]),
         ("r1", "q1", ["r1q1", 4]),
         ("r2", "q0", ["r2q0", 4]),
         ("r2", "q1", ["r2q1", 4])
-=======
-        ("r0", "q0", np.array([("r0q0", 4)], dtype=dummy_similarity_function.score_datatype)),
-        ("r0", "q1", np.array([("r0q1", 4)], dtype=dummy_similarity_function.score_datatype)),
-        ("r1", "q0", np.array([("r1q0", 4)], dtype=dummy_similarity_function.score_datatype)),
-        ("r1", "q1", np.array([("r1q1", 4)], dtype=dummy_similarity_function.score_datatype)),
-        ("r2", "q0", np.array([("r2q0", 4)], dtype=dummy_similarity_function.score_datatype)),
-        ("r2", "q1", np.array([("r2q1", 4)], dtype=dummy_similarity_function.score_datatype))
->>>>>>> 1284caab
     ]
     assert actual == expected, "Expected different scores."
 
 
 def test_scores_init_with_list():
-<<<<<<< HEAD
-=======
-    dummy_similarity_function = DummySimilarityFunction()
->>>>>>> 1284caab
     scores = Scores(references=["r0", "r1", "r2"],
                     queries=["q0", "q1"])
     assert scores.shape == (3, 2, 0), "Expected different scores shape."
 
 
 def test_scores_init_with_numpy_array():
-<<<<<<< HEAD
     scores = Scores(references=np.asarray(["r0", "r1", "r2"]),
                     queries=np.asarray(["q0", "q1"]))
     assert scores.shape == (3, 2, 0), "Expected different scores shape."
 
 
 def test_scores_init_with_queries_dict():
-=======
-    dummy_similarity_function = DummySimilarityFunction()
-    scores = Scores(references=np.asarray(["r0", "r1", "r2"]),
-                    queries=np.asarray(["q0", "q1"]),
-                    similarity_function=dummy_similarity_function)
-    assert scores.scores.shape == (3, 2), "Expected different scores shape."
-
-
-def test_scores_init_with_queries_dict():
-    dummy_similarity_function = DummySimilarityFunction()
->>>>>>> 1284caab
     with pytest.raises(AssertionError) as msg:
         _ = Scores(references=["r0", "r1", "r2"],
                    queries=dict(k0="q0", k1="q1"))
@@ -183,10 +137,6 @@
 
 
 def test_scores_init_with_references_dict():
-<<<<<<< HEAD
-=======
-    dummy_similarity_function = DummySimilarityFunction()
->>>>>>> 1284caab
     with pytest.raises(AssertionError) as msg:
         _ = Scores(references=dict(k0="r0", k1="r1", k2="r2"),
                    queries=["q0", "q1"])
@@ -195,10 +145,6 @@
 
 
 def test_scores_init_with_tuple():
-<<<<<<< HEAD
-=======
-    dummy_similarity_function = DummySimilarityFunction()
->>>>>>> 1284caab
     scores = Scores(references=("r0", "r1", "r2"),
                     queries=("q0", "q1"))
     assert scores.shape == (3, 2, 0), "Expected different scores shape."
@@ -211,21 +157,12 @@
 
     actual = list(scores)
     expected = [
-<<<<<<< HEAD
         ("r", "q", ["rq", 2]),
         ("r", "qq", ["rqq", 3]),
         ("rr", "q", ["rrq", 3]),
         ("rr", "qq", ["rrqq", 4]),
         ("rrr", "q", ["rrrq", 4]),
         ("rrr", "qq", ["rrrqq", 5])
-=======
-        ("r", "q", np.array([("rq", 2)], dtype=dummy_similarity_function.score_datatype)),
-        ("r", "qq", np.array([("rqq", 3)], dtype=dummy_similarity_function.score_datatype)),
-        ("rr", "q", np.array([("rrq", 3)], dtype=dummy_similarity_function.score_datatype)),
-        ("rr", "qq", np.array([("rrqq", 4)], dtype=dummy_similarity_function.score_datatype)),
-        ("rrr", "q", np.array([("rrrq", 4)], dtype=dummy_similarity_function.score_datatype)),
-        ("rrr", "qq", np.array([("rrrqq", 5)], dtype=dummy_similarity_function.score_datatype))
->>>>>>> 1284caab
     ]
     assert actual == expected, "Expected different scores."
 
@@ -257,13 +194,8 @@
 
     expected_result = [(scores.queries[i], scores.scores[1, i]) for i in [2, 1, 0]]
     assert selected_scores == expected_result, "Expected different scores."
-<<<<<<< HEAD
     scores_only = np.array([x[1] for x in selected_scores]).tolist()
     scores_expected = [(1.0, 3), (0.61297133, 1), (0.13631964, 1)]
-=======
-    scores_only = np.array([x[1]["score"] for x in selected_scores])
-    scores_expected = np.array([1.0, 0.6129713330865563, 0.1363196353181994])
->>>>>>> 1284caab
     assert np.allclose(scores_only, scores_expected, atol=1e-8), \
         "Expected different sorted scores."
 
@@ -345,13 +277,9 @@
         _ = scores.scores_by_query(spectrum_4, sort=True)
     assert "For sorting, score must be specified" in exception.value.args[0]
 
-<<<<<<< HEAD
     with pytest.raises(IndexError) as exception:
         _ = scores.scores_by_reference(spectrum_3, sort=True)
     assert "For sorting, score must be specified" in exception.value.args[0]
-=======
-    expected_result = [(scores.references[i], scores.scores[i, 2]) for i in range(3)]
-    assert selected_scores == expected_result, "Expected different scores."
 
 
 @pytest.mark.parametrize(
@@ -408,5 +336,4 @@
     scores_intersect = calculate_scores([], [], IntersectMz())
 
     assert scores_cosine == scores_cosine_copy
-    assert scores_cosine != scores_intersect
->>>>>>> 1284caab
+    assert scores_cosine != scores_intersect