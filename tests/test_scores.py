--- conflicted
+++ resolved
@@ -1,13 +1,10 @@
 import numpy
 import pytest
 from matchms import Scores
-<<<<<<< HEAD
-from matchms.similarity.BaseSimilarityFunction import BaseSimilarityFunction
-=======
 from matchms import Spectrum
 from matchms.similarity import CosineGreedy
 from matchms.similarity import IntersectMz
->>>>>>> 8a05e5d4
+from matchms.similarity.BaseSimilarityFunction import BaseSimilarityFunction
 
 
 class DummySimilarityFunction(BaseSimilarityFunction):
@@ -155,10 +152,7 @@
         ("rrr", "q", "rrrq", 4),
         ("rrr", "qq", "rrrqq", 5)
     ]
-<<<<<<< HEAD
-    assert actual == expected, "Expected different scores."
-=======
-    assert actual == expected
+    assert actual == expected, "Expected different scores."
 
 
 def test_scores_by_referencey():
@@ -254,5 +248,4 @@
     selected_scores = scores.scores_by_query(spectrum_4)
 
     expected_result = [(scores.references[i][0], scores.scores[i, 2]) for i in range(3)]
-    assert selected_scores == expected_result, "Expected different scores."
->>>>>>> 8a05e5d4
+    assert selected_scores == expected_result, "Expected different scores."