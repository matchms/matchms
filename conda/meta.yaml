{% set name = "matchms" %}
{% set version = "0.5.2" %}

package:
  name: {{ name|lower }}
  version: {{ version }}

source:
  path: ..

extra:
  channels:
    - conda-forge
    - bioconda

build:
  noarch: python
  preserve_egg_dir: True
  number: 0
  skip: True # [py2k]
  script: {{ PYTHON }} -m pip install --no-deps --ignore-installed . -vv

requirements:
  build:
    - conda-build
    - conda-verify
    - pytest-runner
    - python
    - numpy {{ numpy }}
    - setuptools
  host:
    - python >=3.7,<3.9
    - pip
    - pytest-runner
    - setuptools
  run:
<<<<<<< HEAD
=======
    - deprecated
    - gensim >=3.8.0
>>>>>>> 1c127363
    - matplotlib
    - numba >=0.47
    - numpy
    - pip
    - pyteomics >=4.2
    - requests
    - python >=3.7,<3.9
    - pyyaml
    - rdkit >=2020.03.1
    - scipy

test:
  imports:
    - matchms

about:
  home: https://github.com/matchms/matchms
  license: Apache-2.0
  license_family: APACHE
  license_file: LICENSE
  summary: 'Python library for fuzzy comparison of mass spectrum data and other Python objects'
  description: |
    Python library for fuzzy comparison of mass spectrum data and other Python objects
  doc_url: https://matchms.readthedocs.io/
  dev_url: https://github.com/matchms/matchms

extra:
  recipe-maintainers:
    - fdiblen<|MERGE_RESOLUTION|>--- conflicted
+++ resolved
@@ -34,11 +34,7 @@
     - pytest-runner
     - setuptools
   run:
-<<<<<<< HEAD
-=======
     - deprecated
-    - gensim >=3.8.0
->>>>>>> 1c127363
     - matplotlib
     - numba >=0.47
     - numpy
