name: matchms
channels:
  - bioconda
  - conda-forge
  - defaults
dependencies:
<<<<<<< HEAD
=======
  - deprecated
  - gensim >=3.8.0
>>>>>>> 1c127363
  - matplotlib
  - numba >=0.47
  - numpy
  - pyteomics >=4.2
  - requests
  - python >=3.7,<3.9
  - pyyaml
  - rdkit >=2020.03.1
  - scipy<|MERGE_RESOLUTION|>--- conflicted
+++ resolved
@@ -4,11 +4,7 @@
   - conda-forge
   - defaults
 dependencies:
-<<<<<<< HEAD
-=======
   - deprecated
-  - gensim >=3.8.0
->>>>>>> 1c127363
   - matplotlib
   - numba >=0.47
   - numpy
