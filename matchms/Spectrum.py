from typing import Optional
<<<<<<< HEAD
import numpy as np
from matplotlib import pyplot
from .Fragments import Fragments
=======
import matplotlib.pyplot as plt
import numpy
from matchms.plotting.spectrum_plots import plot_spectra_mirror
from matchms.plotting.spectrum_plots import plot_spectrum
>>>>>>> 12c73845
from .hashing import metadata_hash
from .hashing import spectrum_hash
from .Metadata import Metadata


class Spectrum:
    """Container for a collection of peaks, losses and metadata

    For example

    .. testcode::

        import numpy as np
        from matchms import Scores, Spectrum
        from matchms.similarity import CosineGreedy

        spectrum = Spectrum(mz=np.array([100, 150, 200.]),
                              intensities=np.array([0.7, 0.2, 0.1]),
                              metadata={'id': 'spectrum1',
                                        "peak_comments": {200.: "the peak at 200 m/z"}})

        print(spectrum.peaks.mz[0])
        print(spectrum.peaks.intensities[0])
        print(spectrum.get('id'))
        print(spectrum.peak_comments.get(200))

    Should output

    .. testoutput::

        100.0
        0.7
        spectrum1
        the peak at 200 m/z

    Attributes
    ----------
    peaks: ~matchms.Fragments.Fragments
        Peaks of spectrum
    losses: ~matchms.Fragments.Fragments or None
        Losses of spectrum, the difference between the precursor and all peaks.

        Can be filled with

        .. code-block ::

            from matchms import Fragments
            spectrum.losess = Fragments(mz=np.array([50.]), intensities=np.array([0.1]))
    metadata: dict
        Dict of metadata with for example the scan number of precursor m/z.

    """

    _peak_comments_mz_tolerance = 1e-05

    def __init__(self, mz: np.array,
                 intensities: np.array,
                 metadata: Optional[dict] = None,
                 harmonize_defaults: bool = True):
        """

        Parameters
        ----------
        mz
            Array of m/z for the peaks
        intensities
            Array of intensities for the peaks
        metadata
            Dictionary with for example the scan number of precursor m/z.
        harmonize_defaults : bool, optional
            Set to False if metadata harmonization to default keys is not desired.
            The default is True.
        """
        self._metadata = Metadata(metadata, harmonize_defaults=harmonize_defaults)
        self.peaks = Fragments(mz=mz, intensities=intensities)
        self.losses = None

    def __eq__(self, other):
        return \
            self.peaks == other.peaks and \
            self.losses == other.losses and \
            self._metadata == other._metadata

    def __hash__(self):
        """Return a integer hash which is computed from both
        metadata (see .metadata_hash() method) and spectrum peaks
        (see .spectrum_hash() method)."""
        combined_hash = self.metadata_hash() + self.spectrum_hash()
        return int.from_bytes(bytearray(combined_hash, 'utf-8'), 'big')

    def spectrum_hash(self):
        """Return a (truncated) sha256-based hash which is generated
        based on the spectrum peaks (mz:intensity pairs).
        Spectra with same peaks will results in same spectrum_hash."""
        return spectrum_hash(self.peaks)

    def metadata_hash(self):
        """Return a (truncated) sha256-based hash which is generated
        based on the spectrum metadata.
        Spectra with same metadata results in same metadata_hash."""
        return metadata_hash(self._metadata.data)

    def clone(self):
        """Return a deepcopy of the spectrum instance."""
        clone = Spectrum(mz=self.peaks.mz,
                         intensities=self.peaks.intensities,
                         metadata=self._metadata.data,
                         harmonize_defaults=self._metadata.harmonize_defaults)
        clone.losses = self.losses
        return clone

    def plot(self, figsize=(8, 6), dpi=200, **kwargs):
        """Plot to visually inspect a spectrum run ``spectrum.plot()``

        .. figure:: ../_static/spectrum-plot-example.png
            :width: 450
            :alt: spectrum plotting function

<<<<<<< HEAD
            Example of a spectrum plotted using ``spectrum.plot()`` and ``spectrum.plot(intensity_to=0.02)``.."""

        def plot_histogram():
            """Plot the histogram of intensity values as horizontal bars, aligned with the spectrum axes"""

            def calc_bin_edges_intensity():
                """Calculate various properties of the histogram bins, given a range in intensity defined by
                'intensity_from' and 'intensity_to', assuming a number of bins equal to 100."""
                edges = np.linspace(intensity_from, intensity_to, n_bins + 1)
                lefts = edges[:-1]
                rights = edges[1:]
                middles = (lefts + rights) / 2
                widths = rights - lefts
                return edges, middles, widths

            bin_edges, bin_middles, bin_widths = calc_bin_edges_intensity()
            counts, _ = np.histogram(self.peaks.intensities, bins=bin_edges)
            histogram_ax.set_ylim(bottom=intensity_from, top=intensity_to)
            pyplot.barh(bin_middles, counts, height=bin_widths, color="#047495")
            pyplot.title(f"histogram (n_bins={n_bins})")
            pyplot.xlabel("count")

        def plot_spectrum():
            """plot mz v. intensity"""

            def make_stems():
                """calculate where the stems of the spectrum peaks are going to be"""
                x = np.zeros([2, self.peaks.mz.size], dtype="float")
                y = np.zeros(x.shape)
                x[:, :] = np.tile(self.peaks.mz, (2, 1))
                y[1, :] = self.peaks.intensities
                return x, y

            spectrum_ax.set_ylim(bottom=intensity_from, top=intensity_to)
            x, y = make_stems()
            pyplot.plot(x, y, color="#0f0f0f", linewidth=1.0, marker="")
            pyplot.title("Spectrum")
            pyplot.xlabel("M/z")
            pyplot.ylabel("intensity")

        if intensity_to is None:
            intensity_to = self.peaks.intensities.max() * 1.05

        n_bins = 100
        fig = pyplot.figure()

        if with_histogram:
            spectrum_ax = fig.add_axes([0.2, 0.1, 0.5, 0.8])
            plot_spectrum()
            histogram_ax = fig.add_axes([0.72, 0.1, 0.2, 0.8])
            plot_histogram()
            histogram_ax.set_yticklabels([])
        else:
            spectrum_ax = fig.add_axes([0.2, 0.1, 0.7, 0.8])
            plot_spectrum()
            histogram_ax = None
=======
            Example of a spectrum plotted using ``spectrum.plot()`` ..
        """
        fig, ax = plt.subplots(1, 1, figsize=figsize, dpi=dpi)
        ax = plot_spectrum(self, ax=ax, **kwargs)
        return fig, ax

    def plot_against(self, other_spectrum,
                     figsize=(8, 6), dpi=200,
                     **spectrum_kws):
        """Compare two spectra visually in a mirror plot.
>>>>>>> 12c73845

        To visually compare the peaks of two spectra run
        ``spectrum.plot_against(other_spectrum)``

        .. figure:: ../_static/spectrum-mirror-plot-example.png
            :width: 450
            :alt: spectrum mirror plot function

            Example of a mirror plot comparing two spectra ``spectrum.plot_against()`` ..
        """
        fig, ax = plt.subplots(1, 1, figsize=figsize, dpi=dpi)
        ax = plot_spectra_mirror(self, other_spectrum, ax=ax, **spectrum_kws)
        return fig, ax

    def get(self, key: str, default=None):
        """Retrieve value from :attr:`metadata` dict. Shorthand for

        .. code-block:: python

            val = self.metadata[key]

        """
        return self._metadata.get(key, default)

    def set(self, key: str, value):
        """Set value in :attr:`metadata` dict. Shorthand for

        .. code-block:: python

            self.metadata[key] = val

        """
        self._metadata.set(key, value)
        return self

    @property
    def metadata(self):
        return self._metadata.data.copy()

    @metadata.setter
    def metadata(self, value):
        self._metadata.data = value

    @property
    def losses(self) -> Optional[Fragments]:
        return self._losses.clone() if self._losses is not None else None

    @losses.setter
    def losses(self, value: Fragments):
        self._losses = value

    @property
    def peaks(self) -> Fragments:
        return self._peaks.clone()

    @peaks.setter
    def peaks(self, value: Fragments):
        if isinstance(self.get("peak_comments"), dict):
            self._reiterate_peak_comments(value)
        self._peaks = value

    @property
    def peak_comments(self):
        return self.get("peak_comments")

    @peak_comments.setter
    def peak_comments(self, value):
        self.set("peak_comments", value)

    @classmethod
    def update_peak_comments_mz_tolerance(cls, mz_tolerance: float):
        cls._peak_comments_mz_tolerance = mz_tolerance

    def _reiterate_peak_comments(self, peaks: Fragments):
        """Update the peak comments to reflect the new peaks."""
        if not isinstance(self.get("peak_comments", None), dict):
            return None

        mz_tolerance = self._peak_comments_mz_tolerance

        def _append_new_comment(key):
            if new_key_comment is not None:
                comment = "; ".join([new_key_comment, self.metadata["peak_comments"].get(key)])
            else:
                comment = self.metadata["peak_comments"].get(key)
            return comment

        for key in list(self.metadata["peak_comments"].keys()):
            if key not in peaks.mz:
                if np.isclose(key, peaks.mz, rtol=mz_tolerance).any():
                    new_key = peaks.mz[np.isclose(key, peaks.mz, rtol=mz_tolerance).argmax()]
                    new_key_comment = self.metadata["peak_comments"].get(new_key, None)
                    new_key_comment = _append_new_comment(key)
                    self._metadata["peak_comments"][new_key] = new_key_comment
                self._metadata["peak_comments"].pop(key)<|MERGE_RESOLUTION|>--- conflicted
+++ resolved
@@ -1,14 +1,9 @@
 from typing import Optional
-<<<<<<< HEAD
 import numpy as np
-from matplotlib import pyplot
-from .Fragments import Fragments
-=======
 import matplotlib.pyplot as plt
-import numpy
 from matchms.plotting.spectrum_plots import plot_spectra_mirror
 from matchms.plotting.spectrum_plots import plot_spectrum
->>>>>>> 12c73845
+from .Fragments import Fragments
 from .hashing import metadata_hash
 from .hashing import spectrum_hash
 from .Metadata import Metadata
@@ -127,64 +122,6 @@
             :width: 450
             :alt: spectrum plotting function
 
-<<<<<<< HEAD
-            Example of a spectrum plotted using ``spectrum.plot()`` and ``spectrum.plot(intensity_to=0.02)``.."""
-
-        def plot_histogram():
-            """Plot the histogram of intensity values as horizontal bars, aligned with the spectrum axes"""
-
-            def calc_bin_edges_intensity():
-                """Calculate various properties of the histogram bins, given a range in intensity defined by
-                'intensity_from' and 'intensity_to', assuming a number of bins equal to 100."""
-                edges = np.linspace(intensity_from, intensity_to, n_bins + 1)
-                lefts = edges[:-1]
-                rights = edges[1:]
-                middles = (lefts + rights) / 2
-                widths = rights - lefts
-                return edges, middles, widths
-
-            bin_edges, bin_middles, bin_widths = calc_bin_edges_intensity()
-            counts, _ = np.histogram(self.peaks.intensities, bins=bin_edges)
-            histogram_ax.set_ylim(bottom=intensity_from, top=intensity_to)
-            pyplot.barh(bin_middles, counts, height=bin_widths, color="#047495")
-            pyplot.title(f"histogram (n_bins={n_bins})")
-            pyplot.xlabel("count")
-
-        def plot_spectrum():
-            """plot mz v. intensity"""
-
-            def make_stems():
-                """calculate where the stems of the spectrum peaks are going to be"""
-                x = np.zeros([2, self.peaks.mz.size], dtype="float")
-                y = np.zeros(x.shape)
-                x[:, :] = np.tile(self.peaks.mz, (2, 1))
-                y[1, :] = self.peaks.intensities
-                return x, y
-
-            spectrum_ax.set_ylim(bottom=intensity_from, top=intensity_to)
-            x, y = make_stems()
-            pyplot.plot(x, y, color="#0f0f0f", linewidth=1.0, marker="")
-            pyplot.title("Spectrum")
-            pyplot.xlabel("M/z")
-            pyplot.ylabel("intensity")
-
-        if intensity_to is None:
-            intensity_to = self.peaks.intensities.max() * 1.05
-
-        n_bins = 100
-        fig = pyplot.figure()
-
-        if with_histogram:
-            spectrum_ax = fig.add_axes([0.2, 0.1, 0.5, 0.8])
-            plot_spectrum()
-            histogram_ax = fig.add_axes([0.72, 0.1, 0.2, 0.8])
-            plot_histogram()
-            histogram_ax.set_yticklabels([])
-        else:
-            spectrum_ax = fig.add_axes([0.2, 0.1, 0.7, 0.8])
-            plot_spectrum()
-            histogram_ax = None
-=======
             Example of a spectrum plotted using ``spectrum.plot()`` ..
         """
         fig, ax = plt.subplots(1, 1, figsize=figsize, dpi=dpi)
@@ -195,7 +132,6 @@
                      figsize=(8, 6), dpi=200,
                      **spectrum_kws):
         """Compare two spectra visually in a mirror plot.
->>>>>>> 12c73845
 
         To visually compare the peaks of two spectra run
         ``spectrum.plot_against(other_spectrum)``
