--- conflicted
+++ resolved
@@ -1,19 +1,14 @@
 from __future__ import annotations
-<<<<<<< HEAD
-import numpy as np
-from deprecated.sphinx import deprecated
-from scipy.sparse import coo_matrix
-from sparsestack import StackedSparseArray
-=======
 import json
 import pickle
 import numpy as np
 import numpy.lib.recfunctions
 from deprecated.sphinx import deprecated
+from scipy.sparse import coo_matrix
+from sparsestack import StackedSparseArray
 from matchms.exporting.save_as_json import ScoresJSONEncoder
 from matchms.importing.load_from_json import scores_json_decoder
 from matchms.similarity import get_similarity_function_by_name
->>>>>>> 1284caab
 from matchms.similarity.BaseSimilarity import BaseSimilarity
 from matchms.typing import QueriesType, ReferencesType
 
@@ -85,14 +80,8 @@
         self.n_cols = len(queries)
         self.references = np.asarray(references)
         self.queries = np.asarray(queries)
-<<<<<<< HEAD
         self.is_symmetric = is_symmetric
         self._scores = StackedSparseArray(self.n_rows, self.n_cols)
-=======
-        self.similarity_function = similarity_function
-        self.is_symmetric = is_symmetric
-        self._scores = np.empty([self.n_rows, self.n_cols], dtype="object")
->>>>>>> 1284caab
         self._index = 0
         self.similarity_functions = {}
 
@@ -104,43 +93,18 @@
                 return False
             if not np.array_equal(self.queries, other.queries):
                 return False
-            if  np.self._scores != other._scores:
+            if  self._scores != other._scores:
                 return False
             return True
         return NotImplemented
 
-    def __eq__(self, other):
-        if isinstance(other, Scores):
-            if self.n_rows != other.n_rows or self.n_cols != other.n_cols:
-                return False
-            if not np.array_equal(self.references, other.references):
-                return False
-            if not np.array_equal(self.queries, other.queries):
-                return False
-            if self.similarity_function.__class__ != other.similarity_function.__class__:
-                return False
-            if self._scores.dtype != other._scores.dtype:
-                return False
-            if not np.array_equal(self._scores, other._scores):
-                return False
-            return True
-        return NotImplemented
-
     def __iter__(self):
         return self
 
     def __next__(self):
-<<<<<<< HEAD
         if self._index < len(self._scores.col):
             i = self._index
             result = [self._scores.data[name][i] for name in self._scores.score_names]
-=======
-        if self._index < self.scores.size:
-            # pylint: disable=unbalanced-tuple-unpacking
-            r, c = np.unravel_index(self._index, self._scores.shape)
-            self._index += 1
-            result = self._scores[r, c]
->>>>>>> 1284caab
             if not isinstance(result, tuple):
                 result = (result,)
             self._index += 1
@@ -153,24 +117,12 @@
         return self._scores.__str__()
 
     @staticmethod
-<<<<<<< HEAD
     def _validate_input_arguments(references, queries):
         assert isinstance(references, (list, tuple, np.ndarray)),\
             "Expected input argument 'references' to be list or tuple or np.ndarray."
 
         assert isinstance(queries, (list, tuple, np.ndarray)),\
             "Expected input argument 'queries' to be list or tuple or np.ndarray."
-=======
-    def _validate_input_arguments(references, queries, similarity_function):
-        assert isinstance(references, (list, tuple, np.ndarray)), \
-            "Expected input argument 'references' to be list or tuple or np.ndarray."
-
-        assert isinstance(queries, (list, tuple, np.ndarray)), \
-            "Expected input argument 'queries' to be list or tuple or np.ndarray."
-
-        assert isinstance(similarity_function, BaseSimilarity), \
-            "Expected input argument 'similarity_function' to have BaseSimilarity as super-class."
->>>>>>> 1284caab
 
     @deprecated(version='0.6.0', reason="Calculate scores via calculate_scores() function.")
     def calculate(self, similarity_function: BaseSimilarity,
@@ -195,13 +147,8 @@
         return self
 
     def scores_by_reference(self, reference: ReferencesType,
-<<<<<<< HEAD
                             name: str = None, sort: bool = False) -> np.ndarray:
         """Return all scores of given name for the given reference spectrum.
-=======
-                            sort: bool = False) -> np.ndarray:
-        """Return all scores for the given reference spectrum.
->>>>>>> 1284caab
 
         Parameters
         ----------
@@ -217,7 +164,6 @@
             raise IndexError("For sorting, score must be specified")
         assert reference in self.references, "Given input not found in references."
         selected_idx = int(np.where(self.references == reference)[0])
-<<<<<<< HEAD
         _, r, scores_for_ref = self._scores[selected_idx, :]
         if sort:
             if name is None:
@@ -232,15 +178,6 @@
 
     def scores_by_query(self, query: QueriesType,
                         name: str = None, sort: bool = False) -> np.ndarray:
-=======
-        if sort:
-            query_idx_sorted = self.similarity_function.sort(self._scores[selected_idx, :])
-            return list(zip(self.queries[query_idx_sorted],
-                            self._scores[selected_idx, query_idx_sorted].copy()))
-        return list(zip(self.queries, self._scores[selected_idx, :].copy()))
-
-    def scores_by_query(self, query: QueriesType, sort: bool = False) -> np.ndarray:
->>>>>>> 1284caab
         """Return all scores for the given query spectrum.
 
         For example
@@ -291,10 +228,7 @@
             raise IndexError("For sorting, score must be specified")
         assert query in self.queries, "Given input not found in queries."
         selected_idx = int(np.where(self.queries == query)[0])
-<<<<<<< HEAD
         c, _, scores_for_query = self._scores[:, selected_idx]
-=======
->>>>>>> 1284caab
         if sort:
             if name is None:
                 name = self._scores.guess_score_name()
@@ -332,14 +266,13 @@
     def to_dict(self) -> dict:
         """Return a dictionary representation of scores."""
         return {"__Scores__": True,
-                "similarity_function": self.similarity_function.to_dict(),
+                "similarity_functions": {key: value.to_dict() for (key, value) in self.similarity_functions.items()},
                 "is_symmetric": self.is_symmetric,
                 "references": [reference.to_dict() for reference in self.references],
                 "queries": [query.to_dict() for query in self.queries] if not self.is_symmetric else None,
                 "scores": self.scores.tolist()}
 
     @property
-<<<<<<< HEAD
     def shape(self):
         return self._scores.shape
 
@@ -379,9 +312,6 @@
         return self._scores.filter_by_range(**kwargs)
 
     def to_array(self, name=None) -> np.ndarray:
-=======
-    def scores(self) -> np.ndarray:
->>>>>>> 1284caab
         """Scores as numpy array
 
         For example
@@ -426,11 +356,7 @@
         name
             Name of the score that should be returned (if multiple scores are stored).
         """
-<<<<<<< HEAD
         return self._scores.to_coo(name)
-=======
-        return self._scores.copy()
->>>>>>> 1284caab
 
 
 class ScoresBuilder:
@@ -441,11 +367,7 @@
     def __init__(self):
         self.references = None
         self.queries = None
-<<<<<<< HEAD
         self.similarity_functions = None
-=======
-        self.similarity_function = None
->>>>>>> 1284caab
         self.is_symmetric = None
         self.scores = None
 
@@ -455,10 +377,6 @@
         """
         scores = Scores(references=self.references,
                         queries=self.queries,
-<<<<<<< HEAD
-=======
-                        similarity_function=self.similarity_function,
->>>>>>> 1284caab
                         is_symmetric=self.is_symmetric)
         scores._scores = self.scores  # pylint: disable=protected-access
         return scores
@@ -466,10 +384,6 @@
     def from_json(self, file_path: str):
         """
         Import scores data from a JSON file.
-<<<<<<< HEAD
-=======
-
->>>>>>> 1284caab
         Parameters
         ----------
         file_path
@@ -481,11 +395,7 @@
         self._validate_json_input(scores_dict)
 
         self.is_symmetric = scores_dict["is_symmetric"]
-<<<<<<< HEAD
         self.similarity_functions = self._construct_similarity_functions(scores_dict["similarity_function"])
-=======
-        self.similarity_function = self._construct_similarity_function(scores_dict["similarity_function"])
->>>>>>> 1284caab
         self.references = scores_dict["references"]
         self.queries = scores_dict["queries"] if not self.is_symmetric else self.references
         self.scores = self._restructure_scores(scores_dict["scores"])
@@ -505,11 +415,7 @@
         return scores
 
     @staticmethod
-<<<<<<< HEAD
     def _construct_similarity_functions(similarity_function_dict: dict) -> BaseSimilarity:
-=======
-    def _construct_similarity_function(similarity_function_dict: dict) -> BaseSimilarity:
->>>>>>> 1284caab
         """
         Construct similarity function from its serialized form.
         """
@@ -521,8 +427,4 @@
         if {"__Scores__", "similarity_function", "is_symmetric", "references", "queries", "scores"} != scores_dict.keys():
             raise ValueError("Scores JSON file does not match the expected schema.\n\
                              Make sure the file contains the following keys:\n\
-<<<<<<< HEAD
-                             ['__Scores__', 'similarity_functions', 'is_symmetric', 'references', 'queries', 'scores']")
-=======
-                             ['__Scores__', 'similarity_function', 'is_symmetric', 'references', 'queries', 'scores']")
->>>>>>> 1284caab
+                             ['__Scores__', 'similarity_functions', 'is_symmetric', 'references', 'queries', 'scores']")