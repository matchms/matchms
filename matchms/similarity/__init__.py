"""similarity module"""
from .CosineGreedy import CosineGreedy
<<<<<<< HEAD
from .FingerprintSimilarityParallel import FingerprintSimilarityParallel
=======
from .CosineGreedyNumba import CosineGreedyNumba
from .CosineHungarian import CosineHungarian
>>>>>>> c19dc9f8
from .IntersectMz import IntersectMz
from .ModifiedCosine import ModifiedCosine


__all__ = [
    "CosineGreedy",
<<<<<<< HEAD
    "FingerprintSimilarityParallel",
=======
    "CosineGreedyNumba",
    "CosineHungarian",
>>>>>>> c19dc9f8
    "IntersectMz",
    "ModifiedCosine",
]<|MERGE_RESOLUTION|>--- conflicted
+++ resolved
@@ -1,23 +1,17 @@
 """similarity module"""
 from .CosineGreedy import CosineGreedy
-<<<<<<< HEAD
-from .FingerprintSimilarityParallel import FingerprintSimilarityParallel
-=======
 from .CosineGreedyNumba import CosineGreedyNumba
 from .CosineHungarian import CosineHungarian
->>>>>>> c19dc9f8
+from .FingerprintSimilarityParallel import FingerprintSimilarityParallel
 from .IntersectMz import IntersectMz
 from .ModifiedCosine import ModifiedCosine
 
 
 __all__ = [
     "CosineGreedy",
-<<<<<<< HEAD
-    "FingerprintSimilarityParallel",
-=======
     "CosineGreedyNumba",
     "CosineHungarian",
->>>>>>> c19dc9f8
+    "FingerprintSimilarityParallel",
     "IntersectMz",
     "ModifiedCosine",
 ]