--- conflicted
+++ resolved
@@ -46,11 +46,26 @@
         """
         raise NotImplementedError
 
-<<<<<<< HEAD
     def matrix(self, references: np.ndarray[SpectrumType],
                queries: np.ndarray[SpectrumType],
                mask_indices: COOIndex = None,
                is_symmetric: bool = False) -> np.ndarray:
+        """
+        Compute a dense similarity matrix for all pairs of reference and query spectra.
+
+        Parameters
+        ----------
+        references:
+            Collection of reference spectra.
+        queries:
+            Collection of query spectra.
+        mask_indices:
+            Indices to calculate scores for the rest is set to 0.
+        is_symmetric:
+            Indicates if the similarity matrix is symmetric (e.g., for all-vs-all comparisons).
+            When True, only the upper triangle of the matrix is computed and then mirrored,
+            which can reduce computation time.
+        """
         if mask_indices is None:
             return self._matrix_without_mask(references, queries, is_symmetric=is_symmetric)
         return self._matrix_with_mask(references, queries,
@@ -73,75 +88,6 @@
                              references: np.ndarray[SpectrumType], queries: np.ndarray[SpectrumType],
                              is_symmetric: bool = False
                              ) -> np.ndarray:
-=======
-    def calculate_scores(
-            self, scores: Scores,
-            filters: Tuple[FilterScoreByValue] = (),
-            name: str = None,
-            join_type="left"
-            ) -> Scores:
-        """
-        Calculate the similarity between all reference objects vs all query objects using
-        the most suitable available implementation of the given similarity_function.
-        If Scores object already contains similarity scores, the newly computed measures
-        will be added to a new layer (name --> layer name).
-        Additional scores will be added as specified with join_type, the default being 'left'.
-
-        Parameters
-        ----------
-        scores
-            A scores object containing the references and queries and potentially previously calculated scores.
-        filters
-            A tuple of filters to apply to the scores, before storing.
-        name
-            Label of the new scores layer. If None, the name of the similarity_function class will be used.
-        join_type
-            Choose from left, right, outer, inner to specify the merge type.
-        """
-        def is_sparse_advisable():
-            return (
-                (len(scores.scores.score_names) > 0)  # already scores in Scores
-                and (join_type in ["inner", "left"])  # inner/left join
-                and (len(scores.scores.row) < (scores.n_rows * scores.n_cols) / 2)
-            )
-        if name is None:
-            name = self.__class__.__name__
-
-        if is_sparse_advisable():
-            if filters == ():
-                new_scores = self.sparse_array(references=scores.references,
-                                           queries=scores.queries,
-                                           mask_indices=COOIndex(scores.scores.row, scores.scores.col))
-            else:
-                new_scores = self.sparse_array_with_filter(references=scores.references,queries=scores.queries,
-                                               mask_indices=COOIndex(scores.scores.row, scores.scores.col),
-                                                           score_filters=filters)
-        else:
-            if filters == ():
-                new_scores = self.matrix(scores.references,
-                                         scores.queries,
-                                         is_symmetric=scores.is_symmetric)
-            else:
-                new_scores = self.matrix_with_filter(scores.references, scores.queries,
-                                                     is_symmetric=scores.is_symmetric, score_filters=filters)
-
-        if isinstance(new_scores, COOMatrix):
-            scores.scores.add_sparse_data(new_scores.row,
-                                          new_scores.column,
-                                          new_scores.scores,
-                                          name,
-                                          join_type=join_type)
-            return scores
-        if isinstance(new_scores, np.ndarray):
-            scores.scores.add_dense_matrix(new_scores, name, join_type=join_type)
-            return scores
-        raise ValueError("The methods above should always return COOMatrix or np.ndarray")
-
-    def matrix(
-            self,
-            references: np.ndarray[SpectrumType], queries: np.ndarray[SpectrumType],
-            is_symmetric: bool = False
-            ) -> np.ndarray:
         """
         Compute a dense similarity matrix for all pairs of reference and query spectra.
 
@@ -156,7 +102,6 @@
             When True, only the upper triangle of the matrix is computed and then mirrored,
             which can reduce computation time.
         """
->>>>>>> 8cf21570
         sim_matrix = np.zeros((len(references), len(queries)), dtype=self.score_datatype)
         if is_symmetric:
             if len(references) != len(queries):
@@ -195,18 +140,9 @@
                 sim_matrix[i_col, i_row] = score
         return sim_matrix
 
-<<<<<<< HEAD
 
     def _sparse_array_with_filter_without_mask(self, references: Iterable[SpectrumType], queries: Iterable[SpectrumType],
                            is_symmetric: bool = False, ) -> COOMatrix:
-=======
-    def matrix_with_filter(
-            self,
-            references: List[SpectrumType], queries: List[SpectrumType],
-            score_filters: Tuple[FilterScoreByValue],
-            is_symmetric: bool = False
-            ) -> COOMatrix:
->>>>>>> 8cf21570
         """Optional: Provide optimized method to calculate a sparse matrix with filtering applied directly.
         This is helpfull if the filter function is removing most scores. Important note, per score this takes about 12x
         the amount of memory. Therefore, doing filtering during compute is only worth it if you keep less than 1/12th of
@@ -259,16 +195,8 @@
         return COOMatrix(row_idx=idx_row, column_idx=idx_col, scores=scores)
 
 
-<<<<<<< HEAD
     def _sparse_array_with_mask_without_filter(self, references: List[SpectrumType], queries: List[SpectrumType],
                      mask_indices: COOIndex) -> COOMatrix:
-=======
-    def sparse_array(
-            self,
-            references: List[SpectrumType], queries: List[SpectrumType],
-            mask_indices: COOIndex
-            ) -> COOMatrix:
->>>>>>> 8cf21570
         """Optional: Provide optimized method to calculate a sparse matrix of similarity scores.
 
         Compute similarity scores for pairs of reference and query spectra as given by the indices
@@ -292,17 +220,8 @@
             scores[i] = self.pair(references[i_row], queries[i_col])
         return COOMatrix(row_idx=mask_indices.idx_row, column_idx=mask_indices.idx_col, scores=scores)
 
-<<<<<<< HEAD
     def _sparse_array_with_filter(self, references: List[SpectrumType], queries: List[SpectrumType],
                                  mask_indices: COOIndex) -> COOMatrix:
-=======
-    def sparse_array_with_filter(
-            self,
-            references: List[SpectrumType], queries: List[SpectrumType],
-            mask_indices: COOIndex,
-            score_filters: Tuple[FilterScoreByValue]
-            ) -> COOMatrix:
->>>>>>> 8cf21570
         """Uses a mask to compute only the required scores and filters scores that do not pass the filter.
 
         This method most of the time does not make sense. It is only worth it if you want to store less than 1/12th
