--- conflicted
+++ resolved
@@ -1,24 +1,14 @@
 import logging
 from typing import Optional
 from matchms import Spectrum
-<<<<<<< HEAD
 from matchms.filtering.filter_utils.get_neutral_mass_from_smiles import get_monoisotopic_neutral_mass
-=======
-from matchms.filtering.filter_utils.get_neutral_mass_from_smiles import \
-    get_monoisotopic_neutral_mass
 from matchms.typing import SpectrumType
->>>>>>> ff53f9d3
 
 
 logger = logging.getLogger("matchms")
 
 
-<<<<<<< HEAD
-def repair_parent_mass_from_smiles(spectrum_in: Spectrum, mass_tolerance: float = 0.1):
-    """Sets the parent mass to match the smiles mass, if not already close to smiles mass"""
-=======
-def repair_parent_mass_from_smiles(spectrum_in: Spectrum,
-                                        mass_tolerance: float = 0.1, clone: Optional[bool] = True) -> Optional[SpectrumType]:
+def repair_parent_mass_from_smiles(spectrum_in: Spectrum, mass_tolerance: float = 0.1, clone: Optional[bool] = True) -> Optional[SpectrumType]:
     """Sets the parent mass to match the smiles mass, if not already close to smiles mass
 
     Parameters:
@@ -33,7 +23,6 @@
     Spectrum or None
         Spectrum with repaired parent mass, or `None` if not present.
     """
->>>>>>> ff53f9d3
     if spectrum_in is None:
         return None
     changed_spectrum = spectrum_in.clone() if clone else spectrum_in
