--- conflicted
+++ resolved
@@ -1,27 +1,15 @@
 import itertools
 import logging
-<<<<<<< HEAD
+from typing import Optional
 from matchms.filtering.filter_utils.get_neutral_mass_from_smiles import get_monoisotopic_neutral_mass
 from matchms.filtering.filter_utils.smile_inchi_inchikey_conversions import is_valid_smiles
-=======
-from typing import Optional
-from matchms.filtering.filter_utils.get_neutral_mass_from_smiles import \
-    get_monoisotopic_neutral_mass
-from matchms.filtering.filter_utils.smile_inchi_inchikey_conversions import \
-    is_valid_smiles
 from matchms.typing import SpectrumType
->>>>>>> ff53f9d3
 
 
 logger = logging.getLogger("matchms")
 
 
-<<<<<<< HEAD
-def repair_smiles_of_salts(spectrum_in, mass_tolerance):
-=======
-def repair_smiles_of_salts(spectrum_in,
-                           mass_tolerance: float, clone: Optional[bool] = True) -> Optional[SpectrumType]:
->>>>>>> ff53f9d3
+def repair_smiles_of_salts(spectrum_in, mass_tolerance, clone: Optional[bool] = True) -> Optional[SpectrumType]:
     """Repairs the smiles of a salt to match the parent mass.
     E.g. C1=NC2=NC=NC(=C2N1)N.Cl is converted to 1=NC2=NC=NC(=C2N1)N if this matches the parent mass
     Checks if parent mass matches one of the ions
