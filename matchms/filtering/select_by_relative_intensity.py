import numpy
<<<<<<< HEAD
from matchms import Spikes
from matchms.typing import SpectrumType
=======
from ..Spikes import Spikes
from ..typing import SpectrumType
>>>>>>> 9081a5de


def select_by_relative_intensity(spectrum_in: SpectrumType, intensity_from=0.0, intensity_to=1.0) -> SpectrumType:

    if spectrum_in is None:
        return None

    spectrum = spectrum_in.clone()

    assert intensity_from >= 0.0, "'intensity_from' should be larger than or equal to 0."
    assert intensity_to <= 1.0, "'intensity_to' should be smaller than or equal to 1.0."
    assert intensity_from <= intensity_to, "'intensity_from' should be smaller than or equal to 'intensity_to'."

<<<<<<< HEAD
    if spectrum.peaks.intensities.size > 0:
        scale_factor = numpy.max(spectrum.peaks.intensities)
        normalized_intensities = spectrum.peaks.intensities / scale_factor

        condition = numpy.logical_and(intensity_from <= normalized_intensities, normalized_intensities <= intensity_to)

=======
    if len(spectrum.peaks) > 0:
        scale_factor = numpy.max(spectrum.peaks.intensities)
        intensities = spectrum.peaks.intensities / scale_factor
        condition = numpy.logical_and(intensity_from <= intensities, intensities <= intensity_to)
>>>>>>> 9081a5de
        spectrum.peaks = Spikes(mz=spectrum.peaks.mz[condition],
                                intensities=spectrum.peaks.intensities[condition])

    return spectrum<|MERGE_RESOLUTION|>--- conflicted
+++ resolved
@@ -1,11 +1,6 @@
 import numpy
-<<<<<<< HEAD
-from matchms import Spikes
-from matchms.typing import SpectrumType
-=======
 from ..Spikes import Spikes
 from ..typing import SpectrumType
->>>>>>> 9081a5de
 
 
 def select_by_relative_intensity(spectrum_in: SpectrumType, intensity_from=0.0, intensity_to=1.0) -> SpectrumType:
@@ -19,19 +14,10 @@
     assert intensity_to <= 1.0, "'intensity_to' should be smaller than or equal to 1.0."
     assert intensity_from <= intensity_to, "'intensity_from' should be smaller than or equal to 'intensity_to'."
 
-<<<<<<< HEAD
-    if spectrum.peaks.intensities.size > 0:
+    if len(spectrum.peaks) > 0:
         scale_factor = numpy.max(spectrum.peaks.intensities)
         normalized_intensities = spectrum.peaks.intensities / scale_factor
-
         condition = numpy.logical_and(intensity_from <= normalized_intensities, normalized_intensities <= intensity_to)
-
-=======
-    if len(spectrum.peaks) > 0:
-        scale_factor = numpy.max(spectrum.peaks.intensities)
-        intensities = spectrum.peaks.intensities / scale_factor
-        condition = numpy.logical_and(intensity_from <= intensities, intensities <= intensity_to)
->>>>>>> 9081a5de
         spectrum.peaks = Spikes(mz=spectrum.peaks.mz[condition],
                                 intensities=spectrum.peaks.intensities[condition])
 
