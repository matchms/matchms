import logging
from matchms.filtering.load_adducts import load_adducts_dict
from ..constants import PROTON_MASS
from ..metadata_utils import clean_adduct
from ..typing import SpectrumType
<<<<<<< HEAD
=======
from ..utils import clean_adduct
from ..utils import get_first_common_element
>>>>>>> 2c3a564e


logger = logging.getLogger("matchms")


_default_key = "parent_mass"
_accepted_keys = ["parentmass", "exact_mass"]
_accepted_types = (float, str, int)
_accepted_missing_entries = ["", "N/A", "NA", "n/a"]


def add_parent_mass(spectrum_in: SpectrumType, estimate_from_adduct: bool = True,
                    overwrite_existing_entry: bool = False) -> SpectrumType:
    """Add estimated parent mass to metadata (if not present yet).

    Method to calculate the parent mass from given precursor m/z together
    with charge and/or adduct. Will take precursor m/z from "precursor_mz"
    as provided by running `add_precursor_mz`.
    For estimate_from_adduct=True this function will estimate the parent mass based on
    the mass and charge of known adducts. The table of known adduct properties can be
    found under :download:`matchms/data/known_adducts_table.csv </../matchms/data/known_adducts_table.csv>`.

    Parameters
    ----------
    spectrum_in
        Input spectrum.
    estimate_from_adduct
        When set to True, use adduct to estimate actual molecular mass ("parent mass").
        Default is True. Switches back to charge-based estimate if adduct does not match
        a known adduct.
    overwrite_existing_entry
        Default is False. If set to True, a newly computed value will replace existing ones.
    """
    if spectrum_in is None:
        return None

    spectrum = spectrum_in.clone()
    adducts_dict = load_adducts_dict()

    parent_mass = _get_parent_mass(spectrum.metadata)
    if parent_mass is not None and not overwrite_existing_entry:
        spectrum.set("parent_mass", parent_mass)
        return spectrum

    parent_mass = None
    charge = _get_charge(spectrum)
    adduct = clean_adduct(spectrum.get("adduct"))
    precursor_mz = spectrum.get("precursor_mz", None)
    if precursor_mz is None:
        logger.warning("Missing precursor m/z to derive parent mass.")
        return spectrum

    if estimate_from_adduct and (adduct in adducts_dict):
        multiplier = adducts_dict[adduct]["mass_multiplier"]
        correction_mass = adducts_dict[adduct]["correction_mass"]
        parent_mass = precursor_mz * multiplier - correction_mass

    if (parent_mass is None) and _is_valid_charge(charge):
        # Assume adduct of shape [M+xH] or [M-xH]
        protons_mass = PROTON_MASS * charge
        precursor_mass = precursor_mz * abs(charge)
        parent_mass = precursor_mass - protons_mass

    if parent_mass is None:
        logger.warning("Not sufficient spectrum metadata to derive parent mass.")
    else:
        spectrum.set("parent_mass", float(parent_mass))
    return spectrum


def _get_parent_mass(metadata):
    parent_mass_key = get_first_common_element([_default_key] + _accepted_keys,
                                               metadata.keys())
    parent_mass = metadata.get(parent_mass_key)
    parent_mass = _convert_entry_to_num(parent_mass)
    if parent_mass not in _accepted_missing_entries:
        return parent_mass
    return None


def _convert_entry_to_num(entry):
    """Convert precursor_mz to number if possible. Otherwise return None."""
    if entry is None:
        return None
    if isinstance(entry, str) and entry in _accepted_missing_entries:
        return None
    if not isinstance(entry, _accepted_types):
        logger.warning("Found parent_mass of undefined type.")
        return None
    if isinstance(entry, str):
        try:
            return float(entry.strip())
        except ValueError:
            logger.warning("%s can't be converted to float.", entry)
            return None
    return entry


def _is_valid_charge(charge):
    return (charge is not None) and (charge != 0)


def _get_charge(spectrum):
    """Get charge from `Spectrum()` object.
    In case no valid charge is found, guess +1 or -1 based on ionmode.
    Else return 0.
    """
    charge = spectrum.get("charge")
    if _is_valid_charge(charge):
        return charge
    if spectrum.get('ionmode') == "positive":
        logger.info(
            "Missing charge entry, but positive ionmode detected. "
            "Consider prior run of `correct_charge()` filter.")
        return 1
    if spectrum.get('ionmode') == "negative":
        logger.info(
            "Missing charge entry, but negative ionmode detected. "
            "Consider prior run of `correct_charge()` filter.")
        return -1

    logger.warning(
        "Missing charge and ionmode entries. "
        "Consider prior run of `derive_ionmode()` and `correct_charge()` filters.")
    return 0<|MERGE_RESOLUTION|>--- conflicted
+++ resolved
@@ -3,11 +3,7 @@
 from ..constants import PROTON_MASS
 from ..metadata_utils import clean_adduct
 from ..typing import SpectrumType
-<<<<<<< HEAD
-=======
-from ..utils import clean_adduct
 from ..utils import get_first_common_element
->>>>>>> 2c3a564e
 
 
 logger = logging.getLogger("matchms")
