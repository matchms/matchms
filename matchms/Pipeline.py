import logging
import os
from collections import OrderedDict
from datetime import datetime
from typing import Any, Dict, Iterable, List, Optional, Tuple, Union
import matchms.similarity as mssimilarity
from matchms import calculate_scores
from matchms.filtering.filter_order import ALL_FILTERS
from matchms.filtering.SpectrumProcessor import SpectrumProcessor
from matchms.importing.load_spectra import load_list_of_spectrum_files
from matchms.logging_functions import (add_logging_to_file,
                                       reset_matchms_logger,
                                       set_matchms_logger_level)
from matchms.typing import SpectrumType
from matchms.yaml_file_functions import (load_workflow_from_yaml_file,
                                         ordered_dump)


_masking_functions = ["filter_by_range"]
_score_functions = {key.lower(): f for key, f in mssimilarity.__dict__.items() if callable(f)}
logger = logging.getLogger("matchms")


def create_workflow(yaml_file_name: Optional[str] = None,
<<<<<<< HEAD
                    predefined_processing_queries: Optional[str] = "default",
                    predefined_processing_reference: Optional[str] = "default",
                    additional_filters_queries: Iterable[Union[str, Tuple[str, Dict[str, Any]]]] = (),
                    additional_filters_references: Iterable[Union[str, Tuple[str, Dict[str, Any]]]] = (),
=======
                    query_filters: Iterable[Union[str, List[dict]]] = (),
                    reference_filters: Iterable[Union[str, List[dict]]] = (),
>>>>>>> 1a206ceb
                    score_computations: Iterable[Union[str, List[dict]]] = (),
                    ) -> OrderedDict:
    """Creates a workflow that specifies the filters and scores needed to be run by Pipeline

    Example code can be found in the docstring of Pipeline.

    :param yaml_file_name:
        A yaml file containing the workflow settings will be saved if a file name is specified.
        If None no yaml file will be saved.
    :param query_filters:
        Additional filters that should be applied to the query spectra.
    :param reference_filters:
        Additional filters that should be applied to the reference spectra
    :param score_computations:
        Score computations that should be performed.
    """
    workflow = OrderedDict()
    queries_processor = SpectrumProcessor(query_filters)
    workflow["query_filters"] = queries_processor.processing_steps
    reference_processor = SpectrumProcessor(reference_filters)
    workflow["reference_filters"] = reference_processor.processing_steps
    workflow["score_computations"] = score_computations
    if yaml_file_name is not None:
        assert not os.path.exists(yaml_file_name), \
            "This yaml file name already exists. " \
            "To use the settings in the yaml file, please use the load_workflow_from_yaml_file function " \
            "in yaml_file_functions.py or check the tutorial."
        with open(yaml_file_name, 'w', encoding="utf-8") as file:
            file.write("# Matchms pipeline config file \n")
            file.write("# Change and adapt fields where necessary \n")
            file.write("# " + 20 * "=" + " \n")
            ordered_dump(workflow, file)
    return workflow


class Pipeline:
    """Central pipeline class.

    The matchms Pipeline class is meant to make running extensive analysis pipelines
    fast and easy. It can be used in two different ways. First, a pipeline can be defined
    using a config file (a yaml file, best to start from the template provided to define
    your own pipline).

    Once a config file is defined, the pipeline can be executed with the following code:

    .. code-block:: python
        from matchms.Pipeline import Pipeline, load_workflow_from_yaml_file

        workflow = load_workflow_from_yaml_file("my_config_file.yaml")
        pipeline = Pipeline(workflow)

        # Optional steps
        pipeline.logging_file = "my_pipeline.log"
        pipeline.logging_level = "ERROR"

        pipeline.run("my_spectrums.mgf")

    The second way to define a pipeline is via a Python script. The following code is an
    example of how this works:

    .. code-block:: python
        from matchms.Pipeline import Pipeline, create_workflow

        workflow = create_workflow(
            yaml_file_name="my_config_file.yaml", # The workflow will be stored in a yaml file.
            predefined_processing_queries="basic",
            additional_filters_queries=[
               ["add_parent_mass"],
               ["normalize_intensities"],
               ["select_by_relative_intensity", {"intensity_from": 0.0, "intensity_to": 1.0}],
               ["select_by_mz", {"mz_from": 0, "mz_to": 1000}],
               ["require_minimum_number_of_peaks", {"n_required": 5}]],
            predefined_processing_reference="basic",
            additional_filters_references=["add_fingerprint"],
            score_computations=[["precursormzmatch",  {"tolerance": 120.0}],
                               ["cosinegreedy", {"tolerance": 1.0}]
                               ["filter_by_range", {"name": "CosineGreedy_score", "low": 0.3}],
                               ["modifiedcosine", {"tolerance": 1.0}],
                               ["filter_by_range", {"name": "ModifiedCosine_score", "low": 0.3}]],
            )

        pipeline = Pipeline(workflow)
        pipeline.logging_file = "my_pipeline.log"
        pipeline.logging_level = "WARNING"
        pipeline.run("my_query_spectra.mgf", "my_reference_spectra.mgf")


    To combine this with custom made scores or available matchms-compatible scores
    such as `Spec2Vec` or `MS2DeepScore`, it is also possible to pass objects instead of
    names to create_workflow

    .. code-block:: python

        from spec2vec import Spec2Vec
        workflow = create_workflow(score_computations = [["precursormzmatch",  {"tolerance": 120.0}],
                                               [Spec2Vec, {"model": "my_spec2vec_model.model"}],
                                       ["filter_by_range", {"name": "Spec2Vec", "low": 0.3}]])
    """
    def __init__(self, workflow: OrderedDict,
                 progress_bar=True,
                 logging_level: str = "WARNING",
                 logging_file: Optional[str] = None):
        """
        Parameters
        ----------
        workflow:
            Contains an orderedDict containing the workflow settings. Can be created using create_workflow.
        progress_bar:
            Default is True. Set to False if no progress bar should be displayed.
        """
        self._spectrums_queries = None
        self._spectrums_references = None
        self.is_symmetric = False
        self.scores = None

        self.logging_level = logging_level
        self.logging_file = logging_file
        self.progress_bar = progress_bar
        self.__workflow = workflow
        self.check_workflow()

        self._initialize_spectrum_processor_queries()
        if self.is_symmetric is False:
            self._initialize_spectrum_processor_references()

    def _initialize_spectrum_processor_queries(self):
        """Initialize spectrum processing workflow for the query spectra."""
        self.write_to_logfile("--- Processing pipeline query spectra: ---")
        self.processing_queries = SpectrumProcessor(self.__workflow["query_filters"])
        self.write_to_logfile(str(self.processing_queries))
        if self.processing_queries.processing_steps != self.__workflow["query_filters"]:
            logger.warning("The order of the filters has been changed compared to the Yaml file.")

    def _initialize_spectrum_processor_references(self):
        """Initialize spectrum processing workflow for the reference spectra."""
        self.write_to_logfile("--- Processing pipeline reference spectra: ---")

        self.processing_references = SpectrumProcessor(self.__workflow["reference_filters"])
        self.write_to_logfile(str(self.processing_references))
        if self.processing_queries.processing_steps != self.__workflow["query_filters"]:
            logger.warning("The order of the filters has been changed compared to the Yaml file.")

    def check_workflow(self):
        """Define Pipeline workflow based on a yaml file (config_file).
        """
        assert isinstance(self.__workflow, OrderedDict), \
            f"Workflow is expectd to be a OrderedDict, instead it was of type {type(self.__workflow)}"
        expected_keys = {"query_filters", "reference_filters", "score_computations"}
        assert set(self.__workflow.keys()) == expected_keys
        check_score_computation(score_computations=self.score_computations)

    def run(self, query_files, reference_files = None, cleaned_query_file=None, cleaned_reference_file=None):
        """Execute the defined Pipeline workflow.

        This method will execute all steps of the workflow.
        1) Initializing the log file and importing the spectrums
        2) Spectrum processing (using matchms filters)
        3) Score Computations
        """
        if cleaned_reference_file is not None:
            if os.path.exists(cleaned_reference_file):
                raise FileExistsError("The specified save references file already exists")
        if cleaned_query_file is not None:
            if os.path.exists(cleaned_query_file):
                raise FileExistsError("The specified save queries file already exists")

        self.set_logging()
        self.write_to_logfile("--- Start running matchms pipeline. ---")
        self.write_to_logfile(f"Start time: {str(datetime.now())}")
        self.import_spectrums(query_files, reference_files)

        # Processing
        self.write_to_logfile("--- Processing spectra ---")
        self.write_to_logfile(f"Time: {str(datetime.now())}")
        # Process query spectra
        spectrums, report = self.processing_queries.process_spectrums(self._spectrums_queries,
                                                                      progress_bar=self.progress_bar,
                                                                      cleaned_spectra_file=cleaned_query_file)
        self._spectrums_queries = spectrums
        self.write_to_logfile(str(report))
        # Process reference spectra (if necessary)
        if self.is_symmetric is False:
            self._spectrums_references, report = self.processing_references.process_spectrums(
                self._spectrums_references, progress_bar=self.progress_bar, cleaned_spectra_file=cleaned_reference_file)
            self.write_to_logfile(str(report))
        else:
            self._spectrums_references = self._spectrums_queries

        # Score computation and masking
        self.write_to_logfile("--- Computing scores ---")
        for i, computation in enumerate(self.score_computations):
            self.write_to_logfile(f"Time: {str(datetime.now())}")
            if not isinstance(computation, list):
                computation = [computation]
            if isinstance(computation[0], str) and computation[0] in _masking_functions:
                self.write_to_logfile(f"-- Score masking: {computation} --")
                self._apply_score_masking(computation)
            else:
                self.write_to_logfile(f"-- Score computation: {computation} --")
                self._apply_similarity_measure(computation, i)
        self.write_to_logfile(f"--- Pipeline run finised ({str(datetime.now())}) ---")

    def _apply_score_masking(self, computation):
        """Apply filter to remove scores which are out of the set range.
        """
        if len(computation) == 1:
            name = self.scores.score_names[-1]
            self.scores.filter_by_range(name=name)
        elif "name" not in computation[1]:
            name = self.scores.scores.score_names[-1]
            self.scores.filter_by_range(name=name, **computation[1])
        else:
            self.scores.filter_by_range(**computation[1])

    def _apply_similarity_measure(self, computation, i):
        """Run score computations for all listed methods and on all loaded and processed spectra.
        """
        def get_similarity_measure(computation):
            if isinstance(computation[0], str):
                if len(computation) > 1:
                    return _score_functions[computation[0]](**computation[1])
                return _score_functions[computation[0]]()
            if callable(computation[0]):
                if len(computation) > 1:
                    return computation[0](**computation[1])
                return computation[0]()
            raise TypeError("Unknown similarity measure.")
        similarity_measure = get_similarity_measure(computation)
        # If this is the first score computation:
        if i == 0:
            self.scores = calculate_scores(self._spectrums_references,
                                           self._spectrums_queries,
                                           similarity_measure,
                                           array_type="sparse",
                                           is_symmetric=self.is_symmetric)
        else:
            new_scores = similarity_measure.sparse_array(references=self._spectrums_references,
                                                         queries=self._spectrums_queries,
                                                         idx_row=self.scores.scores.row,
                                                         idx_col=self.scores.scores.col,
                                                         is_symmetric=self.is_symmetric)
            self.scores.scores.add_sparse_data(self.scores.scores.row,
                                               self.scores.scores.col,
                                               new_scores,
                                               similarity_measure.__class__.__name__)

    def set_logging(self):
        """Set the matchms logger to write messages to file (if defined).
        """
        reset_matchms_logger()
        set_matchms_logger_level(self.logging_level)
        if self.logging_file is not None:
            add_logging_to_file(self.logging_file,
                                loglevel=self.logging_level,
                                remove_stream_handlers=True)
        else:
            logger.warning("No logging file was defined."
                           "Logging messages will not be written to file.")

    def write_to_logfile(self, line):
        """Write message to log file.
        """
        if self.logging_file is not None:
            with open(self.logging_file, "a", encoding="utf-8") as f:
                f.write(line + '\n')

    def import_spectrums(self,
                         query_files: Union[List[str], str],
                         reference_files: Optional[Union[List[str], str]] = None):
        """Import spectra from file(s).

        Parameters
        ----------
        query_files
            List of files, or single filename, containing the query spectra.
        reference_files
            List of files, or single filename, containing the reference spectra.
            If set to None (default) then all query spectra will be compared to each other.
        """
        # import query spectra
        self.write_to_logfile("--- Importing data ---")
        self._spectrums_queries = load_list_of_spectrum_files(query_files)

        self.write_to_logfile(f"Loaded query spectra from {query_files}")

        # import reference spectra
        if reference_files is None:
            self.is_symmetric = True
            self._spectrums_references = self._spectrums_queries
            self.write_to_logfile("Reference spectra are equal to the query spectra (is_symmetric = True)")
        else:
            self._spectrums_references = load_list_of_spectrum_files(reference_files)
            self.write_to_logfile(f"Loaded reference spectra from {reference_files}")

    # Getter & Setters
    @property
    def score_computations(self) -> Iterable[Union[str, List[dict]]]:
        return self.__workflow.get("score_computations")

    @score_computations.setter
    def score_computations(self, computations):
        self.__workflow["score_computations"] = computations
        check_score_computation(score_computations=self.score_computations)

    @property
    def query_filters(self) -> Iterable[Union[str, List[dict]]]:
        return self.__workflow.get("query_filters")

    @query_filters.setter
    def query_filters(self, filters: Iterable[Union[str, List[dict]]]):
        self.__workflow["query_filters"] = filters
        self._initialize_spectrum_processor_queries()

    @property
    def reference_filters(self) -> Iterable[Union[str, List[dict]]]:
        return self.__workflow.get("reference_filters")

    @reference_filters.setter
    def reference_filters(self, filters: Iterable[Union[str, List[dict]]]):
        self.__workflow["reference_filters"] = filters
        self._initialize_spectrum_processor_references()

    @property
    def spectrums_queries(self) -> List[SpectrumType]:
        return self._spectrums_queries

    @property
    def spectrums_references(self) -> List[SpectrumType]:
        return self._spectrums_references


def get_unused_filters(yaml_file):
    """Prints all filter names that are in ALL_FILTERS, but not in the yaml file"""
    workflow = load_workflow_from_yaml_file(yaml_file)
    processor = SpectrumProcessor(workflow["query_filters"])

    filters_used = [filter_function.__name__ for filter_function in processor.filters]
    for filter_function in ALL_FILTERS:
        if filter_function.__name__ not in filters_used:
            print(filter_function.__name__)


def check_score_computation(score_computations: Iterable[Union[str, List[dict]]]):
    """Check if the score computations seem OK before running.
    Aim is to avoid pipeline crashing after long computation.
    """
    # Check if all score compuation steps exist
    for computation in score_computations:
        if not isinstance(computation, list):
            computation = [computation]
        if isinstance(computation[0], str) and computation[0] in _masking_functions:
            continue
        if isinstance(computation[0], str) and computation[0] in _score_functions:
            continue
        if callable(computation[0]):
            continue
        raise ValueError(f"Unknown score computation: {computation[0]}.")<|MERGE_RESOLUTION|>--- conflicted
+++ resolved
@@ -22,15 +22,8 @@
 
 
 def create_workflow(yaml_file_name: Optional[str] = None,
-<<<<<<< HEAD
-                    predefined_processing_queries: Optional[str] = "default",
-                    predefined_processing_reference: Optional[str] = "default",
-                    additional_filters_queries: Iterable[Union[str, Tuple[str, Dict[str, Any]]]] = (),
-                    additional_filters_references: Iterable[Union[str, Tuple[str, Dict[str, Any]]]] = (),
-=======
                     query_filters: Iterable[Union[str, List[dict]]] = (),
                     reference_filters: Iterable[Union[str, List[dict]]] = (),
->>>>>>> 1a206ceb
                     score_computations: Iterable[Union[str, List[dict]]] = (),
                     ) -> OrderedDict:
     """Creates a workflow that specifies the filters and scores needed to be run by Pipeline
@@ -54,10 +47,6 @@
     workflow["reference_filters"] = reference_processor.processing_steps
     workflow["score_computations"] = score_computations
     if yaml_file_name is not None:
-        assert not os.path.exists(yaml_file_name), \
-            "This yaml file name already exists. " \
-            "To use the settings in the yaml file, please use the load_workflow_from_yaml_file function " \
-            "in yaml_file_functions.py or check the tutorial."
         with open(yaml_file_name, 'w', encoding="utf-8") as file:
             file.write("# Matchms pipeline config file \n")
             file.write("# Change and adapt fields where necessary \n")
